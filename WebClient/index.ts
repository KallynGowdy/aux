
import Vue from 'vue';
import VueRouter, { RouteConfig } from 'vue-router';
<<<<<<< HEAD
import { MdButton, MdContent, MdApp, MdCard, MdToolbar, MdField, MdDrawer, MdList } from 'vue-material/dist/components';
=======
import { MdButton, MdContent, MdApp, MdCard, MdToolbar, MdField, MdProgress } from 'vue-material/dist/components';
>>>>>>> 2a4ef3f0
import 'vue-material/dist/vue-material.min.css'
import 'vue-material/dist/theme/default.css'

import App from './App/App';
import Welcome from './Welcome/Welcome';
import { polyfill } from 'es6-promise';
import { appManager } from './AppManager';

const Home = () => import('./Home/Home');

// Setup the Promise shim for browsers that don't support promises.
polyfill();

Vue.use(VueRouter);
Vue.use(MdButton);
Vue.use(MdContent);
Vue.use(MdApp);
Vue.use(MdCard);
Vue.use(MdToolbar);
Vue.use(MdField);
<<<<<<< HEAD
Vue.use(MdDrawer);
Vue.use(MdList);
=======
Vue.use(MdProgress);
>>>>>>> 2a4ef3f0

const routes: RouteConfig[] = [
    {
        path: '/',
        component: Welcome,
        beforeEnter: (to, from, next) => {
            if (appManager.user !== null) {
                next({ path: '/home' });
            }
            else {
                next();
            }
        }
    },
    {
        path: '/home',
        component: Home
    },
]

const router = new VueRouter({
    routes
});

router.beforeEach((to, from, next) => {
    if (to.path !== '/') {
        if (appManager.user === null) {
            next({ path: '/' });
            return;
        }
    }
    next();
});

const app = new Vue({
    router,
    render: createEle => createEle(App)
}).$mount('#app');<|MERGE_RESOLUTION|>--- conflicted
+++ resolved
@@ -1,11 +1,7 @@
 
 import Vue from 'vue';
 import VueRouter, { RouteConfig } from 'vue-router';
-<<<<<<< HEAD
-import { MdButton, MdContent, MdApp, MdCard, MdToolbar, MdField, MdDrawer, MdList } from 'vue-material/dist/components';
-=======
-import { MdButton, MdContent, MdApp, MdCard, MdToolbar, MdField, MdProgress } from 'vue-material/dist/components';
->>>>>>> 2a4ef3f0
+import { MdButton, MdContent, MdApp, MdCard, MdToolbar, MdField, MdProgress, MdDrawer, MdList } from 'vue-material/dist/components';
 import 'vue-material/dist/vue-material.min.css'
 import 'vue-material/dist/theme/default.css'
 
@@ -26,12 +22,9 @@
 Vue.use(MdCard);
 Vue.use(MdToolbar);
 Vue.use(MdField);
-<<<<<<< HEAD
+Vue.use(MdProgress);
 Vue.use(MdDrawer);
 Vue.use(MdList);
-=======
-Vue.use(MdProgress);
->>>>>>> 2a4ef3f0
 
 const routes: RouteConfig[] = [
     {
