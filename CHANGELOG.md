# AUX Changelog

## V0.10.3

### Date: TBD

### Changes:

-   Improvements
    -   Added tags to control panning, zooming, and rotating the main camera.
        -   `aux.context.pannable`: Controls whether the main camera is able to be panned.
        -   `aux.context.zoomable`: Controls whether the main camera is able to be zoomed.
        -   `aux.context.rotatable`: Controls whether the main camera is able to be rotated.
    -   Added `player.moveTo()` to instantly tween the camera to a bot.
        -   In the future, custom tween durations will be supported.
    -   Changed the low camera angle limit to 32 degrees from 10 degrees.
<<<<<<< HEAD
    -   `onCombineExit` action will now fire alongside the `onCombine` action.
    -   Newly created contexts will no longer be autoselected.
    -   Toast messages will now only remain on screen for 2 seconds.
=======
    -   Added the ability to send webhooks from the server.
        -   You can also tell the server to send a webhook via `remote(webhook())`.
        -   This is useful for getting around CORS issues.
>>>>>>> 737d6a31
-   Bug Fixes
    -   Fixed `player.tweenTo()` to not change the zoom level when it is not specified.
    -   Tweens will now work better with the `onPlayerEnterContext` action.

## V0.10.2

### Date: 09/27/2019

### Changes:

-   Bug Fixes
    -   Resolved issues with context changing affecting base simulation identifier.
    -   Invoke a camera reset upon changing contexts via `player.goToContext()`.

## V0.10.1

### Date: 09/26/2019

### Changes:

-   Improvements
    -   Browser tab will now update to correct context when switched to with `player.goToContext()`.
-   Bug Fixes
    -   Resolved error in inventory setup causing runtime issues.

## V0.10.0

### Date: 09/25/2019

### Changes:

-   Improvements
    -   Added the ability to send and receive webhooks.
        -   Send webhooks using the following functions:
            -   `webhook(options)` - options is an object that takes the following properties:
                -   `method` - The HTTP Method that should be used for the request.
                -   `url` - The URL that the request should be made to.
                -   `responseShout` - (Optional) The shout that should happen when a response is received from the server.
                -   `headers` - (Optional) The HTTP headers that should be sent with the request.
                -   `data` - (Optional) The data that should be sent with the request.
            -   `webhook.post(url, data, options)` - Sends a HTTP Post request.
                -   `url` - The URL that the request should be made to.
                -   `data` - (Optional) The data that should be sent with the request.
                -   `options` - (Optional) An object that takes the following properties:
                    -   `responseShout` - (Optional) The shout that should happen when a response is received from the server.
                    -   `headers` - (Optional) The headers that should be sent with the request.
        -   Receive webhooks by registering a handler for the `onWebhook()` action and send requests to `https://auxplayer.com/{context}/{channel}/whatever-you-want`.
            -   `onWebhook()` is shouted to the channel that the request was made to and `that` is an object with the following properties:
                -   `method` - The HTTP Method that the request was made with.
                -   `url` - The URL that the request was made to.
                -   `data` - The JSON data that the request included.
                -   `headers` - The HTTP headers that were included with the request.
    -   Added the ability to spy on shouts and whispers via the `onShout()` event.
        -   `onShout()` is executed on every bot whenever a shout or whisper happens.
            -   It is useful for tracking what shouts are being made and modifying responses.
            -   Also useful for providing default behaviors.
            -   `that` is an object with the following properties:
                -   `name` is the name of the action being shouted.
                -   `that` is the argument which was provided for the shout.
                -   `targets` is an array of bots that the shout was sent to.
                -   `listeners` is an array of bots that ran a script for the shout.
                -   `responses` is an array of responses that were returned from the listeners.
    -   Added events to notify scripts when channels become available.
        -   The following events have been added:
            -   `onChannelSubscribed()` - happens the first time a channel is loaded. Sent to every channel that is currently loaded.
            -   `onChannelUnsubscribed()` - happens when a channel is unloaded. Sent to every channel that remains after the channel is unloaded.
            -   `onChannelStreaming()` - happens when a channel is connected and fully synced. Sent to every channel that is currently loaded.
            -   `onChannelStreamLost()` - happens when a channel is disconnected and may not be fully synced. Sent to every channel that is currently loaded.
            -   For all events, `that` is an object with the following properties:
                -   `channel` - The channel that the event is for.
        -   The following events have been removed:
            -   `onConnected()`
            -   `onDisconnected()`
    -   Added in tags to change the state of the inventory's camera controls:
        -   `aux.context.inventory.pannable` enables and disables the inventory's ability to pan, off by default.
        -   `aux.context.inventory.resizable` enables and disables the inventory's drag to resize functionality, on by default.
        -   `aux.context.inventory.rotatable` enables and disables the inventory's ability to rotate, on by default.
        -   `aux.context.inventory.zoomable` enables and disables the inventory's ability to zoom, on by default.
-   Bug Fixes
    -   Resolved issue with the near cliiping plane for the sheet's minifile image.
    -   Resolved issues with the create empty bot button not functioning sometimes on mobile.

## V0.9.40

### Date: 09/20/2019

### Changes:

-   Improvements
    -   Reworked the login functionality to use popups instead of dedicated pages.
        -   The login page has been split into two popups:
            -   The login popup (account selector).
            -   The authorization popup (QR Scanner).
        -   The login popup has the following functions:
            -   It can be opened by the "Login/Logout" button in the menu.
            -   It will display a list of accounts that can be used to login.
            -   If no accounts are available, then a username box will be shown.
            -   If accounts are available, a new account can be added by clicking the "+" button at the bottom of the list.
            -   At any time, the user can close the popup to keep their current login.
            -   They can also select the "Continue as Guest" option to login as a guest.
        -   The authorization popup has the following functions:
            -   It is opened automatically when the user needs to scan an account code.
            -   It contains the QR Code scanner to scan the account code.
            -   It also contains an input box to manually enter the code.
            -   Closing the popup automatically logs the user in as a guest.
    -   Made the account QR Code blue.
    -   Added the ability to click the account QR Code to copy it to the clipboard.
-   Bug Fixes
    -   Fixed a couple communication issues between the server and client during login.
        -   One such issue could potentially leave the client in state where future changes would not be synced to the server.

## V0.9.39

### Date: 09/19/2019

### Changes:

-   Improvements
    -   Added support for accepting payments via Stripe.
        -   To get started with Stripe, first register for an account on [their website](https://dashboard.stripe.com/register).
        -   Second, copy your publishable key from the stripe dashboard and add it to the channel's config file in the `stripe.publishableKey` tag.
        -   Third, make a new channel. This will be the "processing" channel which will contain all the information actually needed to charge users for payments. And contain the code to actually complete a charge.
            -   In this channel, add your Stripe secret key to the config file in the `stripe.secretKey` tag.
        -   At this point, you are all setup to accept payments. Use the following functions:
            -   `player.checkout(options)`: Starts the checkout process for the user. Accepts an object with the following properties:
                -   `productId`: The ID of the product that is being purchased. This is a value that you make up to distinguish different products from each other so you know what to charge.
                -   `title`: The title message that should appear in the checkout box.
                -   `description`: The description message that should appear in the checkout box.
                -   `processingChannel`: The channel that payment processing should happen on. This is the channel you made from step 3.
                -   `requestBillingAddress`: Whether to request billing address information with the purchase.
                -   `paymentRequest`: Optional values for the "payment request" that gives users the option to use Apple Pay or their saved credit card information to checkout. It's an object that takes the following properties:
                    -   `country`: The two-letter country code of your Stripe account.
                    -   `currency`: The three letter currency code. For example, "usd" is for United States Dollars.
                    -   `total`: The label and amount for the total. An object that has the following properties:
                        -   `label`: The label that should be shown for the total.
                        -   `amount`: The amount that should be charged in the currency's smallest unit. (cents, etc.)
            -   `server.finishCheckout(options)`: Finishes the checkout process by actually charging the user for the product. Takes an object with the following properties:
                -   `token`: The token that was produced from the `onCheckout()` call in the processing channel.
                -   `amount`: The amount that should be charged in the currency's smallest unit.
                -   `currency`: The three character currency code.
                -   `description`: The description that should be included in the receipt.
                -   `extra`: Extra data that should be sent to the `onPaymentSuccessful()` or `onPaymentFailed()` actions.
        -   Additionally, the following actions have been added:
            -   `onCheckout()`: This action is called on both the normal channel and the processing channel when the user submits a payment option to pay for the product/service. `that` is an object with the following properties:
                -   `token`: The Stripe token that was created to represent the payment details. In the processing channel, this token can be passed to `server.finishCheckout()` to complete the payment process.
                -   `productId`: The ID of the product that is being purchased. This is useful to determine which product is being bought and which price to charge.
                -   `user`: (Processing channel only) Info about the user that is currently purchasing the item. It is an object containing the following properties:
                    -   `username`: The username of the user. (Shared for every tab & device that the user is logged into)
                    -   `device`: The device ID of the user. (Shared for every tab on a single device that the user is logged into)
                    -   `session`: The session ID of the user. (Unique to a single tab)
            -   `onPaymentSuccessful()`: This action is called on the processing channel when payment has been accepted after `server.finishCheckout()` has completed. `that` is an object with the following properties:
                -   `bot`: The bot that was created for the order.
                -   `charge`: The info about the charge that the Stripe API returned. (Direct result from [`/api/charges/create`](https://stripe.com/docs/api/charges/create))
                -   `extra`: The extra info that was included in the `server.finishCheckout()` call.
            -   `onPaymentFailed()`: This action is called on the processing channel when payment has failed after `server.finishCheckout()` was called. `that` is an object with the following properties:
                -   `bot`: The bot that was created for the error.
                -   `error`: The error object.
                -   `extra`: The extra info that was included in the `server.finishCheckout()` call.
    -   Added the ability to send commands directly to users from the server via the `remote(command, target)` function.
        -   For example, calling `remote(player.toast("hi!"), { username: 'test' })` will send a toast message with "hi!" to all sessions that the user "test" has open.
        -   This is useful for giving the user feedback after finishing the checkout process.
        -   Currently, only player commands like `player.toast()` or `player.goToURL()` work. Shouts and whispers are not supported yet.

## V0.9.38

### Date: 09/16/2019

### Changes:

-   Improvements
    -   Added the ability for the directory client to automatically connect to an AUX Proxy.
        -   Can be controlled by using the `PROXY_TUNNEL` environment variable which should be set to the WebSocket URL that the client should try to tunnel to.
        -   Also needs to have the `UPSTREAM_DIRECTORY` environment variable set to the URL of the directory that the client should register with and get its tokens from.
        -   The `casualsimulation/aux-proxy` docker image is a tunnel server that can handle automatically accepting and managing tunnels for directory clients.
        -   For example, you can get a basic tunnel system going by setting up the `casualsimulation/aux-proxy` docker image at a URL like `proxy.auxplayer.com` and setting the `PROXY_TUNNEL` environment variable for the `casualsimulation/aux` image to `wss://proxy.auxplayer.com`.
            -   When the client grabs a token from the configured `UPSTREAM_DIRECTORY`, it will then try to connect to `wss://proxy.auxplayer.com` to establish a tunnel for the `external-{key}` subdomain.
            -   Once the tunnel is established, any traffic directed at `external-{key}.auxplayer.com` which is routed to the same server that hosts `proxy.auxplayer.com` will be forwarded onto the tunnel client which will then server the AUX experience.
            -   In effect, this lets a AUXPlayer experience hosted from an internal network be accessible from outside the network via using a reverse tunnel server. (This lets us get around NAT without things like UPNP)
-   Bug Fixes
    -   Copying the workspace will now copy the context bot as well.
    -   Removing a bot via code it should no longer set the selection to a mod.

## V0.9.37

### Date: 9/13/2019

### Changes:

-   Improvements
    -   Added an AUX Proxy web service that can temporarilly authorize a proxy connection for a local AUX.
    -   Added a package that provides the ability to create tunnels via websockets.

## V0.9.36

### Date: 9/13/2019

### Changes:

-   Bug Fixes
    -   Fixed an issue with dragging files on a non-default grid scale in AUXPlayer.

## V0.9.35

### Date: 9/11/2019

### Changes:

-   Improvements
    -   Changing the player inventory's height via the height slider will now set the inventory items to be correctly bottom aligned.
-   Bug Fixes
    -   Resolved issues with dragging bots and minimized contexts onto the background in builder.
    -   Resolved issues with sizing differences of the player inventory between pc and mobile platforms.
    -   Fixed the directory client to send the correct IP Address.
    -   Fixed the directory service to handle errors when sending webhooks.

## V0.9.34

### Date: 9/10/2019

### Changes:

-   Improvements
    -   Added the ability to set which IP Addresses should be trusted as reverse proxies.
        -   Setting this value will allow the server to determine the actual IP Address of visiting users and which protocol they are actually using to load data.
        -   Can be controlled with the `PROXY_IP_RANGE` environment variable.
            -   Supports a single IP Address, or a CIDR IP Address range.

## V0.9.33

### Date: 9/10/2019

### Changes:

-   Improvements
    -   Added a service which can send information to the configured directory at periodic intervals.
        -   By default, the information gets sent on startup and every 5 minutes afterwards.
            -   `key`: The SHA-256 hash of the hostname plus the loopback interface's MAC address.
            -   `password`: The password that was generated on the device to authenticate to the directory.
            -   `publicName`: The hostname of the device.
            -   `privateIpAddress`: The IPv4 Address of the first non-loopback interface sorted by interface name. This is supposed to be the LAN IP that the device has.
        -   The directory that the client reports to (the upstream) can be configured using the `UPSTREAM_DIRECTORY` environment variable. If it is not set, then the client is disabled in production.

## V0.9.32

### Date: 9/10/2019

### Changes:

-   Improvements
    -   Changed and condensed the action tags: `onDropInContext()`, `onAnyDropInContext()`, `onDropInInventory()`, `onAnyDropInInventory()`, `onDragOutOfContext()`, `onAnyDragOutOfContext()`, `onDragOutOfInventory()` and `onAnyDragOutOfInventory()` to `onBotDrop()`, `onAnyBotDrop()`, `onBotDrag()`, `onAnyBotDrag()`.
    -   Setup new 1x7 player inventory layout, works with dynamic changes to width, currently not working with dynamic changes to height.
    -   Changed range of `aux.context.inventory.height` from 0 to 1 to instead be 1 to 10 defining the default number of rows to view in the inventory on page load.
    -   Added an API for the AUX Directory.
        -   Stores a list of AUXes and their IP addresses to make it easy to discover AUXPlayers that share the same public IP address with you.
        -   Controllable with the `DIRECTORY_TOKEN_SECRET` and `DIRECTORY_WEBHOOK` environment variables.
        -   If the `DIRECTORY_TOKEN_SECRET` environmenv variable is not specified, then the directory API will not be enabled.
        -   Make sure to use a long secure random value for the `DIRECTORY_TOKEN_SECRET`.
        -   The `DIRECTORY_WEBHOOK` variable specifies the URL that updated entry information should be POSTed to.
            -   The message contains a JSON object with the following data:
                -   `key`: The key/hash that the uniquely identifies the AUX that was updated.
                -   `externalIpAddress`: The external (public facing) IP Address that the AUX is using.
                -   `internalIpAddress`: The internal (non-public facing) IP Address that the AUX is using.
        -   The following API Endpoints have been added:
            -   `GET /api/directory`
                -   Gets a list of AUXPlayers that share the same public IP Address as you.
                -   Each entry in the list contains the name of the AUXPlayer and the URL that it can be accessed at.
            -   `PUT /api/directory`
                -   Creates / Updates the entry for an AUXPlayer.
                -   The request must contain the following values as a JSON object:
                    -   `key`: The unique key identifying the AUXPlayer. Recommended to use a hash of the MAC address and hostname.
                    -   `privateIpAddress`: The local network IP Address that has been assigned to the AUXPlayer.
                    -   `publicName`: The name that can be shown to other users publicly.
                    -   `password`: The password that is required to update the record. If this is the first request for the `key` then the password will be saved such that the record can only be updated in the future when given the same password.
-   Bug Fixes
    -   Unbound `aux.context.player.rotation.x` and `aux.context.player.rotation.y` from one another to let the user only need to fill in one of the fields for player's initial rotation to work.

## V0.9.31

### Date: 9/05/2019

### Changes:

-   Improvements
    -   Added in a `mod.subtract` function to removed certain tags defined by a mod.
    -   Added the ending grid position to the drag and drop context actions.
    -   Added the new `createdBy()` function that get the filter of bots that have been created by another bot.
    -   Set the drag and drop actions to return more consistant variables.
    -   Removed the hamburger menu icon and the menu text from the player's menu.
    -   Player's menu will now open then items are added to it from an empty state.
    -   Removed unneeded function from the project: `getBotsInContext`, `getBotsInStack`, `getFilessAtPosition`, `getNeighboringBots`.
-   Bug Fixes
    -   Set the bot in the drag and drop actions to no longer return multiple bots.
    -   Cleaned up missed text artifact on the loading popup in player.
    -   Setting the initial zoom of the player in the context without setting anything for the rotation will no longer rotate the initial player.
    -   Resolved issue with wall height not getting set correctly when the context the bot is on is moved vertically.
    -   Fix issue with the bot returned from a drag and drop action.
    -   Sheet will now remain open when deleting a bot.
    -   Fixed `onCombine()` actions to pass the other bot as `that.bot`.

## V0.9.30

### Date: 08/28/2019

### Changes:

-   Improvements
    -   Split the player inventory's resizing bar into two and placed them at the top corners of the inventory.
    -   Halved the inventory's gap spacing when on moble for a larger inventory.
    -   Improved the label textbox to resize to fix bot that have a high width value.
    -   The drop action tags: `onDropInContext()`, `onAnyDropInContext()`, `onDropInInventory()` and `onAnyDropInInventory()` now return the previous context the bots were in before the drop.
    -   Allow the context to set the player's default zoom with the tag `aux.context.player.zoom` and its rotation with the tags `aux.context.player.rotation.x` and `aux.context.player.rotation.y`.
    -   Changed the loading popup to have improved readability and removed wanted information from the player's loading popup.
    -   Added the ability to show and scan barcodes.
        -   Barcodes can be shown via the `player.showBarcode(code, format)` function.
            -   The `format` parameter accepts the following options:
                -   [`code128`](https://en.wikipedia.org/wiki/Code_128) (Code 128) (default)
                -   [EAN](https://en.wikipedia.org/wiki/International_Article_Number)
                    -   `ean13` (EAN-13)
                    -   `ean8` (EAN-8)
                    -   `upc` (UPC-A)
                -   [`itf14`](https://en.wikipedia.org/wiki/ITF-14) (ITF-14)
                -   [`msi`](https://en.wikipedia.org/wiki/MSI_Barcode) (MSI)
                -   [`pharmacode`](https://en.wikipedia.org/wiki/Pharmacode) (Pharmacode)
                -   [`codabar`](https://en.wikipedia.org/wiki/Codabar) (Codabar)
        -   The barcode scanner can be opened via the `player.openBarcodeScanner()` function.
            -   The following barcode types can be scanned:
                -   Code 128
                -   Code 39
                -   Code 93
                -   EAN-13
                -   EAN-8
                -   UPC-A
                -   UPC-C
                -   Codeabar
            -   When a barcode is scanned the `onBarcodeScanned()` event will be sent containing the barcode that was detected.
            -   Also supports `onBarcodeScannerOpened()` and `onBarcodeScannerClosed()`.
    -   Added menus back to AUXPlayer.
    -   Added `byMod()` as an additional way to query bots.
        -   Convienent way to query bots by multiple tags at once.
        -   Usage:
            -   `getBots(byMod({ "aux.color": "red", "aux.scale": 2 }))` gets all the bots with `aux.color` set to `"red"` and `aux.scale` set to `2`.
            -   `getBots(byMod({ "aux.color": null, "aux.label": "Hi!" }))` gets all the bots without an `aux.color` but with `aux.label` set to `"Hi!"`.
-   Bug Fixes
    -   Resolved issue with new contexts adding an incorrect tag to the sheet.
    -   Changed the dynamic aspect ratio to a stable one for the inventory scaling.

## V0.9.29

### Date: 08/23/2019

### Changes:

-   Improvements
    -   Changed `hasFileInInventory()` function to `hasBotInInventory()`.
    -   Changed `onMerge()` action tag to `onMod()`.
    -   Changed `aux._editingFile` hidden tag to `aux._editingBot`.
    -   Gave the player inventory an offset from the bottom of the window so that it is floating.
    -   Deselecting one of 2 bots in multiselection mode will return the the sheet to single selection mode.
    -   Removed the direct aux view for now.
    -   Added new feature in sheet where clicking on a bot's tag will select all bots with that tag.
    -   Added a code editor.
        -   Loads only on desktop/laptop.
        -   For the best experience, use with the full size sheet.
        -   Features:
            -   Syntax highlighting for action tags and formulas.
                -   Normal tags don't get syntax highlighting.
            -   Syntax checking.
            -   Autocomplete for tags.
                -   Triggered by typing `#` or by pressing `Ctrl+Space`.
            -   Autocomplete for formula/action API functions.
                -   Triggered by typing or by pressing `Ctrl+Space`.
            -   Find references to API functions across actions/formulas.
                -   Trigger by putting the cursor on the tag and press `Shift+F12`.
            -   Find references to tags across actions/formulas.
                -   Trigger by putting the cursor on the tag and press `Shift+F12`.
            -   Auto formatting
                -   Trigger by typing `Alt+Shift+F`.
            -   Find & Replace
                -   Open the find tool by pressing `Ctrl+F`.
                -   Go to replace mode by toggling the arrow on the left side of the find tool.
        -   Other notes
            -   It is not currently possible to remove formulas using the code editor. Instead, you have to use the small tag input in the table to completely remove formulas.
    -   Changed menu button text of: `Channel doesn't exist. Do you want to create it?` to `Channel doesn't exist. Click here to create it.` for better user direction.
-   Bug Fixes
    -   Resolved issue of the `getBot()` function not working in the search bar.
    -   Allow the use of a channelID made up entirely of numbers.
    -   Resolved issue of `setTag()` not working with multiple files when fed a false or null value to set.
    -   Deleting a bot when in multiselection mode will no longer close the sheet.
    -   The `onPointerExit()` function will now execute before an `onPointerEnter()` function when hovering over multiple bots.
    -   Fixed issue in the `RemoveTags()` function where providing a string with a `.` in its tag section failed to remove the correct tags.
    -   The tag `aux.context` can now be set to a value type of boolean or number.
    -   Increased the timeout time on the `Create Channel` toast message to give it more processing time so it works more consistently.
    -   Fixed inconsistency between actual action tag `onAnyDropInContext` and what was appearing in the tag dropdown `onDropAnyInContext` to read correctly, and other similar cases of this.
    -   Changed the tag `aux.context.inventory.height` to work in the context bot's tag list.

## V0.9.28

### Date: 08/16/2019

### Changes:

-   Improvements
    -   Added the `onPointerUp()` action tag to fire on button release.
-   Bug Fixes
    -   Resolved issue where creating a new tag on one bot, deselecting all bots and attempting to add that same tag to a different bot resulted in a warning.
    -   Resolved issue stopping VR from functioning on Occulus Quest.

## V0.9.27

### Date: 08/14/2019

### Changes:

-   Improvements
    -   Added the context to the `that` of the `onAnyBotClicked()` action tag.
    -   Added the context to the `that` of the `onKeyDown()` and `onKeyUp` action tags.
    -   Removed the trashcan area that appears when dragging a bot.
    -   Added the bot and context to the `that` of the `onPointer` action tags.
    -   Improved the functionality of `getBots()` and `getBot()` by adding the ability to search by multiple parameters.
        -   [Github Issue](https://github.com/casual-simulation/aux/issues/8)
        -   The following functions have been added:
            -   `byTag(tag, value)`: Filters for bots that have the given tag and value.
            -   `inContext(context)`: Filters for bots that are in the given context.
            -   `inStack(bot, context)`: Filters for bots that are in the same stack as the given bot in the given context.
            -   `atPosition(context, x, y)`: Filters for bots that are at the given position in the given context.
            -   `neighboring(bot, context, direction)`: Filters for bots that are neighboring the given bot in the given context in the given direction.
            -   `either(filter1, filter2)`: Filters for bots that match either of the given filters.
            -   `not(filter)`: Filters for bots that do not match the given filter.
        -   As a result, it is now possible to use `getBots()` like this:
            -   `getBots(byTag("abc", 123), byTag("name", "test"))`
            -   `getBots(not(inContext("hello")))`
            -   `getBots(inContext("hello"), not(inStack(this, "hello")))`
            -   `getBots(atPosition("test", 1, 2))`
            -   `getBots(either(byTag("abc", true), byTag("def", true)))`
        -   You can still use the old syntax like `getBot("name", "bob")`.
    -   Improved the server to update a tag indicating whether a user is active or not.
        -   The tag is `aux.user.active` and is on every player bot.
        -   The user frustums have been updated to use this value for detecting if a player is active or not.
    -   Removed the depreciated tags: `aux.context.surface.grid`, `aux.context.surface.defaultHeight`, `aux.input`, `aux.input.target`, and `aux.input.placeholder`.
    -   Made the text editor in sheet go all way to the bottom of the screen when the sheet is toggled to fullscreen mode.
    -   Removed the `event()` function from action scripts.
-   Bug Fixes
    -   Destroying a bot will no longer keep a mod of the bot in the selection.
    -   Modballs will no longer appear as the file rendered when searching for bots.
    -   Added the missing `onPointerDown()` tag to the tag dropdown list.
    -   Fixed an issue that would cause the browser to be refreshed while in the process of Forking an AUX.
    -   The `player.currentChannel()` function will now work in builder.
    -   Fixed actions to be able to support using comments at the end of scripts.
    -   When clicking off of a search for config it will no longer show a mod being selected briefly.

## V0.9.26

### Date: 08/09/2019

### Changes:

-   Improvements
    -   Changed the "Subscribe to Channel" text to "Add Channel" in AUXPlayer.
    -   Changed the "powered by CasualOS" tagline to "CasualOS ☑️".
    -   Added the ability to copy/paste bots directly onto surfaces.
    -   Control clicking a bot and attempting to drag it will now result in cloning the bot.
    -   Removed the outline bars on the player inventory.
    -   Dragging files in AUXPlayer now pulls the selected bot out of the stack.
    -   Updating the `aux.scale.z` or `{context}.z` values on bots now updates the other bots in the same stack.
    -   Improved the sheet to show the filter buttons for every tag namespace.
    -   Added the ability to undo destroying a bot from the sheet.
    -   Changed the "channel does not exist" message to include a better call to action.
    -   Zooming and rotation from a `player.tweenTo()` call can now be canceled by user input.
-   Bug Fixes
    -   The zoom value and orbital values of the `player.tweenTo()` function have been clamped to their set limits to avoid issues.
    -   The inconsistancy of zoom number input between perspective and orthographic cameras with the `tweenTo` function has been fixed.
    -   Fixed the create channel button to refresh the page so that the channel is properly loaded.

## V0.9.25

### Date: 08/08/2019

### Changes:

-   Bug Fixes
    -   Fixed a spelling error in the hamburger menu.
    -   Fixed an issue that would cause recursive formulas to lock-up the channel.

## V0.9.24

### Date: 08/08/2019

### Changes:

-   Improvements
    -   Changed `onPlayerContextEnter()` to `onPlayerEnterContext()`.
    -   Added `player.currentChannel()` for users to query the channel id in player.
-   Bug Fixes
    -   Dragging a mod should no longer show a change in the scale.
    -   Fixed an issue that would show the wrong username if logging in as a guest.
    -   Fixed the "Fork Channel" button to create the new channel.
    -   Changed the "Fork Channel" and "Clear Channel" buttons to only allow admins to run them.
    -   Fixed an issue that would cause the tag input boxes to not accept typing an `=` sign as the first character.
    -   Fixed the `Destroyed {bot ID}` messages to not show when the bot doesn't actually get destroyed.
    -   Getting the mod of a recently changed file will no longer be missing tags.
    -   Fixed isse with new tag input remaining open when verifying a tag vai the enter key.
    -   Fixed issue where `aux.stackable` being false stopped mods from being applied to the bot, mods can now be applied.

## V0.9.23

### Date: 08/06/2019

### Changes:

-   Improvements
    -   Changed `Clear Mod` to `Reset` in the sheet.
    -   Allow the clicking on a bot in the sheet in single selection mode to deselect the bot.
    -   Changed `onCombine()` action tag to `onCombine(#tag:"value")` and set the autofill to not auto add this tag to the sheet.
    -   Added the `aux.context.devices.visible` to allow the hiding of user bots in the player.
-   Bug Fixes
    -   Dragging a bot with no bot selected will no longer select a mod of the dragged bot.

## V0.9.22

### Date: 08/06/2019

### Changes:

-   Improvements
    -   Changed `{context}.index` to `{context}.sortOrder`.
    -   Added another variable to `onClick()` action tag to return a context.
    -   Added another variable to `onCombineEnter()` and `onCombineExit()` action tags to return a context.
    -   Added `onAnyPlayerContextEnter` to trigger on every bot when a player joins a context and changed `onPlayerContextEnter` to trigger on the player bot that joins a context.

## V0.9.21

### Date: 08/05/2019

### Changes:

-   Improvements
    -   Improved the `server.shell()` command to output a bot to the `aux.finishedTasks` channel with the results of the command.
    -   Added the ability to backup channels to Github using Gists.
        -   You can trigger a backup by running `server.backupToGithub(token)` as an admin from the admin channel.
        -   The `token` parameter should be replaced with a string containing a [personal access token](https://help.github.com/en/articles/creating-a-personal-access-token-for-the-command-line) from the account you want the backup to upload to.
        -   During upload a bot will be added to the `aux.runningTasks` context with a progress bar indicating the status of the operation.
        -   When the task is completed the bot will be moved to the `aux.finishedTasks` context and will contain tags indicating the result of the operation.
        -   After finishing the bot will contain a link to the uploaded data.
    -   Added the ability to backup channels as a zip file.
        -   Triggered by running `server.backupAsDownload()` as an admin from the admin channel.
        -   Similar to the Github backup but the zip file is downloaded to your device.
    -   `setTag` function will now accept an array of bots as it's first paramater.
    -   Removed the white circle background from the player's menu button.
    -   Changed `Fork/Upload/Download AUX` to `Fork/Upload/Download Channel`.
    -   Updated connection message.
    -   Allow the deselection of files by clicking on the bot in the sheet during multiselection.
    -   Greatly improved the performance of dragging stacks of bots in AUXPlayer.
    -   Added the `onCombineEnter()` and `onCombineExit()` action tags to fire on all bots being interacted with during a drag operation with combine action tags involved.
-   Bug Fixes
    -   Removed mouse pointer change on player inventory side bars.
    -   Made the multiselect button ui consistant colors.
    -   Made the multiselect button hide itself in multiselect mode.
    -   `aux.label` will now accept numbers as a tag value.
    -   Further restrict the add tag setup to stop unwanted warning popups.
    -   Fixed to let admin users be designers even if the designers list says otherwise.

## V0.9.20

### Date: 07/31/2019

### Changes:

-   Improvements
    -   Increased the Socket.io ping interval and timeout values to better support sending large causal trees.
    -   Updated `aux.inventory.height` to `aux.context.inventory.height`.
    -   Removed the raise and lower option in the context dropdwon menu.
    -   Changed player menu's `Add Channel` to `Subscribe to Channel`.
    -   Set mobile and desktop's default player inventory height to be consistent.
    -   Added a basic console that can be used to view logs from scripts and formulas.
        -   The console can be opened via the `player.openDevConsole()` script function.
    -   Changed the toggle size button's image.
    -   Moved multiselection button to the top right, added new icon for the button.
    -   Added bot image to top of sheet.
    -   Removed deslection button, the minus icon, from the sheets.
    -   Changed destroy bot button text to the trash can icon.
    -   Allow the user to drag bots from the bot image at the top of the sheet section.
-   Bug Fixes
    -   Improved centering of loading popup's `powered by CasualOS` text.
    -   Fixed an issue that would cause `player.currentContext()` to not update until after the `onPlayerContextEnter()` event was fired.
    -   Fixed some issues with the login flow for AUXPlayer.

## V0.9.19

### Date: 07/29/2019

### Changes:

-   Improvements
    -   Added the ability for shouts and whispers to return values.
        -   `shout()` returns a list of results from every bot that ran a script for the shout ordered by bot ID.
        -   `whisper()` returns a list of results from every bot that ran a script for the whisper ordered by the input bot array.
        -   To return a value from a shout/whisper handler, use `return` statements. For example, to return `10` from a shout you would simply write `return 10`.
    -   Changed the tag suggestion list to only show when there are tags that match the input.
    -   Changed the create surface popup's header text to read: `Create Context from Selection`.
    -   Added show surface checkbox to the create context popup.
    -   Removed the text on the sheet's bottom left add tag button.
    -   Added the phrase `powered by CasualOS` to bthe hamburger menu and loading popup.
    -   Removed `Unselect All` from the sheets.
-   Bug Fixes
    -   Fixed an issue that would let users load the admin channel because no file specified session limits for it.
    -   Fixed an issue that would cause formulas which contained indexer expressions to fail.
    -   Fixed the server to not overwrite broke Causal Trees.
    -   Stopped incorrect empty tag warning when attempting to add in a new tag.
    -   Fixed there not being a visible right bar on the player inventory.
    -   Fixed dependency tracking for formulas which get bots by ID. (like `getBots("id")`)

## V0.9.18

### Date: 07/25/2019

### Changes:

-   Bug Fixes
    -   Reverted a change that had the potential to corrupt a tree upon load.

## V0.9.17

### Date: 07/25/2019

### Changes:

-   Improvements
    -   Added the ability to execute remote events on the server.
        -   This lets us do all sorts of administrative tasks while keeping things secure.
        -   These events are sent via scripts.
        -   Depending on the action, it may only be possible to execute them in the correct channel. For example, executing admin tasks is only allowed in the admin channel to help prevent things like clickjacking.
        -   The following functions are supported:
            -   Admin channel only
                -   `server.grantRole(username, role)`: Grants the given role to the user account with the given username if the current player is an admin.
                -   `server.revokeRole(username, role)`: Revokes the given role from the user account with the given username if the current player is an admin.
                -   `server.shell(script)`: Runs the given shell script on the server if the current player is an admin.
    -   Improved the login system to dynamically update based on changes to the admin channel.
        -   This lets us do things like lock user accounts or tokens and have the system automatically handle it.
        -   It even supports formulas!
        -   The login system uses the following tags on bots in the admin channel:
            -   `aux.account.username`: This tag indicates that the bot is a "user account" bot for the given username.
            -   `aux.account.roles`: This tag indicates which roles an account should be granted.
            -   `aux.account.locked`: This tag indicates whether the account is locked and that logging in using it should not be allowed.
            -   `aux.token`: This tag indicates that the bot is a "token" which can be used to login to a user account.
            -   `aux.token.username`: This tag indicates the username of the user account that the token is for.
            -   `aux.token.locked`: This tag indicates whether the token is locked and therefore cannot be used to login to the account.
    -   Improved the login system to automatically give guests the `guest` role.
        -   This allows blocking guests via the `aux.blacklist.roles` tag on the channel config file.
    -   Improved the channel system to only allow loading a channel if it has been created via a bot in the admin channel.
        -   This lets admins control which channels are accessible.
        -   The admin channel is always accessible, but only to admins. This is a safety measure to prevent people from locking themselves out.
        -   To make a channel accessible, load the admin channel and create a bot with `aux.channel` set to the channel you want and `aux.channels` set to `true`.
        -   Alternatively, load the channel you want and click the `Create Channel` toast that pops up. (only works if you're an admin)
    -   Added the ability to view and control how many sessions are allowed.
        -   Allows setting a max sessions allowed value for channels and the entire server.
        -   Per-Channel settings go on the channel file in the admin channel.
            -   The `aux.channel.connectedSessions` tag indicates how many sessions are active for the channel.
            -   The `aux.channel.maxSessionsAllowed` tag specifies how many sessions are allowed for the channel. Admins are not affected by this setting. If this value is not set then there is no limit.
        -   Global settings go on the `config` file in the admin channel.
            -   The `aux.connectedSessions` tag indicates how many sessions are active for the server.
            -   The `aux.maxSessionsAllowed` tag specifies how many sessions are allowed for the entire server. Admins are not affected by this setting. If this value is not set then there is no limit.
    -   Added the ability to query the status information from the server.
        -   Requests to `/api/{channelId}/status` will return a JSON object containing the current number of active connections for the channel.
        -   Requests to `/api/status` will return a JSON object containing the current number of active connections for the server.
    -   Changed `aux.inventory.color` tag to `aux.context.inventory.color`, and allowed the editing of the invenroty color to be done in the context bot's tags.
    -   Added an `aux.context.inventory.visible` tag to toggle the player inventory on and off, it will default to visible.
    -   Reduced width of player inventory and added a left alligned line to it's left side.
    -   Gave the player inventory the ability to be set by a user set inventory context tag.
    -   Added a width maximum to the player inventory.
    -   Added in the `onAnyBotClicked()` function to fire an event when any bot in the scene has been clicked.
-   Bug Fixes
    -   The player's background context color can now be set via fomula.
    -   Fixed scripts to remove deleted files from queries like `getBots()` or `getBot()`.
    -   Fixed the login screen to hide the loading progress when the user needs to scan the token from their other device.
    -   Improved the JavaScript sandbox to prevent common infinite loops.
        -   Loops in JavaScript code now have an energy cost of 1 per iteration.
        -   By default, each formula/action has an energy of `100,000`.
        -   Shouts get their own energy value set at `100,000`. (for now - so it's still possible to get around the energy limit by shouting back and forth)
        -   Exceeding the energy limit causes the formula/action to be terminated so that the application doesn't get locked up.
    -   Corrected misspelled tag name in the tag dropdown list.
    -   Fixed positioning issue with setting `aux.label.anchor` via an interaction.

## V0.9.16

### Date: 07/22/2019

### Changes:

-   Improvements

    -   Added ability to use the enter key on the new tag dropdown to autofill the tag.
    -   The webpage's tab name will now display the channel's ID in designer and the Context name and ID in Player.

-   Bug Fixes
    -   Added another Wall3D optimization with a geometry disposal.
    -   Added a null check to stop an error when trying to drag specifically removed bots.
    -   A mod object will no longer change it's mesh scale while being dragged.
    -   Fixed an issue that would happen if a file was updated and deleted in the same script.

## V0.9.15

### Date: 07/18/2019

### Changes:

-   Improvements
    -   Selecting a tag from the tag suggestions list will now automatically add the tag on click.
    -   Added a plus sign to the `Make mod from selection` butotn's icon.
-   Bug Fixes
    -   Improved Wall3D performance, should no longer take up most memory allocation.
    -   Clicking on a bot will no longer have the mereg ball appear for a second in the file count.

## V0.9.14

### Date: 07/17/2019

### Changes:

-   Improvements
    -   Added a login system
        -   Users are first-come first-serve.
            -   Upon login your device will generate a token that is used to authenticate the device for that user account.
                -   Because this token is unique and secret you must use the new "Login with Another Device" feature in the side menu.
                -   This will show a QR code that can be scanned after trying to login with the same username.
            -   Users can be granted roles via their bot in the `admin` channel.
                -   These roles can be used to allow or deny access to channels.
                -   Users that have the `admin` role are allowed access to every channel. (and bypass the blacklist and whitelist)
        -   The server now decides if a user is able to load an aux.
            -   This means that the server checks `aux.blacklist` and `aux.whitelist` before sending the data.
            -   The following tags have been added to check whether a user is allowed access based on their roles.
                -   `aux.whitelist.roles`: Specifies the list of roles that users must have all of in order to access the channel.
                -   `aux.blacklist.roles`: Specifies the list of roles that users must not have any of in order to access the channel.
            -   By default, the `admin` channel is set to allow only users with the `admin` role.
    -   The login screen now remembers which users you have logged in with previously.
        -   Because tokens are saved on the device it is important to save users and only remove them if explicitly requested by the user.
    -   The `aux.line.style` tag's wall settting will now dynamically scale with bot height and bot stacking.
    -   The inventory viewport now no longer accepts panning input, it will now only zoom and rotate.
    -   Added in an `aux.line.style` tag that changes the design of the `aux.line.to` line.
    -   Added in a resize sheets button to set sheet's to full page width at all times.
    -   Added in an `aux.line.width` tag that changes the width of the `aux.line.to` but only the wall style for now.
    -   Resize the sheets button is now on the far left of the sheets buttons.
    -   Added a new `Make mod from selection` button to the sheet's buttons.
    -   Clicking off of the sheets will now always revert the selected item to an empty bot.
    -   Clicking the `enter` key on a selected tag will automatically open up the `new tag` input section.
    -   Clicking the `escape` key when the `new tag` input section is up will close the input section.
    -   The `new tag` input section will now be left alligned in the sheets.
    -   The tag section buttons will now appear below the bot content in the sheets.
    -   Moved the sheet's `Toggle Size` button to the right side of the sheet.
-   Bug Fixes
    -   Fixed `create()` to dissallow overriding `aux.creator` when a creator is specified.
    -   The center button will no longer effect the rotation in channel designer's viewport.
    -   'Enable AR' button no longer shows up in iOS Chrome which is currently unsupported.
    -   Fixed AR rendering for both AUX Designer and AUX Player.
    -   Fixed the login page to redirect to Channel Designer if the user refreshes the page while on the login screen.
    -   Fixed an issue that would cause `player.currentContext()` to be undefined if it was accessed inside `onConnected()`.
    -   Fixed the link to the `aux-debug` page in Channel Designer.
    -   Fixed an issue where formulas which had circular dependencies would cause other tags referencing the circular tag to not update.
    -   Fixed the parsing logic for filter tags to support curly quotes. (a.k.a. "Smart Quotes" that the iOS keyboard makes)
    -   Adding a new tag to a bot will now automatically focus the new tag whereas before it would not focus it.
    -   Fixed the file table to not interrupt the user's typing when tag value updates are processed.
-   Security Fixes
    -   Updated the `lodash` NPM package to `4.17.14` to mitigate [CVE-2018-16487](https://nvd.nist.gov/vuln/detail/CVE-2018-16487).

## V0.9.13

### Date: 07/10/2019

### Changes:

-   Improvements
    -   Reordered the context menu list to new specifications.
    -   Renamed several items in the context menu list: `Open Context` to `Go to Context` and `Select Context Bot` to `Edit Bot`.
-   Bug Fixes
    -   The `aux.context.locked` will now be properly initially set via the create context popup's tick box.

## V0.9.12

### Date: 07/09/2019

### Changes:

-   Improvements
    -   Added a rotation option to `player.tweenTo`, users can now define an `x` and `y` rotation to define which way the camera views the bot.
    -   New context popup opens with`aux.context.locked` set to false and the text has been change to `Lock Context`.
    -   Changed `aux.mod.tags` to `aux.mod.mergeTags`.
    -   Renamed `aux.movable="mod"` to `aux.movable="cloneMod"`.
    -   `isDiff` function no longer checks for `aux.mod.mergeTags` when determining weather a bot is a diff or not.
    -   Added the `aux.listening` tag to disable, a bot will accept shouts or whispers if this tage is set to true but ignore them it `aux.listening` is set to false.
    -   Removed the `context_` prefix of the default generated name of new contexts.
-   Bug Fixes
    -   The cube that appears on empty bot will now be properly sized.
    -   The center inventory button will now appear when intended.
    -   Fixed typo on the `Requesting site ID` text.
    -   First entered letter on a new bot's label not appearing had been resolved.
    -   The function `onCombine` should not trigger when dragging on a stack of bots but a warning message explaining this has been added it this is attempted.
    -   Dragging the inventory top to change its size will no longer cause the Google Chrome mobile app to refresh the page.
    -   Added in a tween override when user attempts input during a tween that will stop the tween immediately.

## V0.9.11

### Date: 07/01/2019

### Changes:

-   Improvements
    -   Added two new functions that can be used to open URLs.
        -   `player.goToURL(url)`: Redirects the user to the given URL in the same tab/window.
        -   `player.openURL(url)`: Opens the given URL in a new tab/window.
-   Bug Fixes
    -   Fix actions that edit files which get destroyed to not error and cause the rest of the action to fail.

## V0.9.10

### Date: 06/29/2019

### Changes:

-   Bug Fixes
    -   Make the sandboxed iframe fix check if the OS is iOS in addition to checking for Safari. This detects Chrome iOS and therefore applies the workaround.

## V0.9.9

### Date: 06/28/2019

### Changes:

-   Bug Fixes
    -   Make our minifier output ASCII so that Safari can load the web worker from a blob. (which apparently requires ASCII)

## V0.9.8

### Date: 06/28/2019

### Changes:

-   Improvements
    -   Can now click on and drag multiple files at a time, one for each VR controller.
-   Bug Fixes
    -   Fixed loading on Firefox browsers.
        -   Added special case for Firefox browsers to ignore the use of browser crypto since it seems to cause errors despite it being supported.
    -   Always render VR controllers, even if they are not in view of the camera.
        -   This makes sure that you can still see controller pointer lines and cursors even if you are holding the controller out of view.
    -   Fixed loading on Safari by allowing the sandboxed iframe to do more than it should be able to.
        -   Related Bug: https://bugs.webkit.org/show_bug.cgi?id=170075

## V0.9.7

### Date: 06/28/2019

### Changes:

-   Bug Fixes
    -   Inventory camera updates properly again in AUXPlayer.
    -   Added some basic regex URL validation to `aux.iframe` tag.

## V0.9.6

### Date: 06/28/2019

### Changes:

-   **Breaking Changes**
    -   Removed `@` and `#` expressions.
        -   This means that `@id` and `#id` will no longer work.
        -   Instead, use `getBots("#id")` and `getBotTagValues("#id")`.
-   Improvements
    -   The inventory now begins with a top down view.
    -   The center viewport button will now set the rotation to be top down.
    -   Inventory now begins with an increased zoom value.
    -   Manually control when we submit the frame to the VRDisplay
        -   This allows us to be able to do multiple rendering passes on the WebGL canvas and have them all appear in VR correctly.
        -   Before this fix, any elements that were rendered onto the WebGL canvas after the first pass were absent from VR. This was because the `THREE.WebGLRenderer` prematurely submitted the frame to the `VRDisplay`. This was a problem because it appears that the WebVR API ignores subsequent calls to the `VRDisplay.submitFrame` function until the current frame has passed.
    -   Added the `hasTag` function to allow users to check if the file has a specific tag on it.
    -   Moved formula calculations to a background thread.
        -   This helps get a more consistent framerate by running formulas in the background while the scene is rendering.
        -   As a result, the `window` global variable will not be available formulas.
            -   This means formulas like `window.alert()` or `window.location` or `window.navigator.vibrate()` will not work anymore.
            -   This also means that channels are more secure since you should no longer be able to write a formula that directly modifies bots in another channel. (no crossing the streams)
        -   The new system works by tracking dependencies between formulas.
            -   It looks for calls to `getTag()`, `getBot()`, `getBots()` and `getBotTagValues()` to track dependencies.
            -   It is fairly limited and does not yet support using variables for tag names. So `getTag(this, myVar)` won't work. But `getTag(this, "#tag")` will work.
            -   There are probably bugs.
        -   Additional improvements include showing the error message produced from a formula.
            -   If the formula throws an error then it will show up instead of the formula text.
            -   The UI has not been updated so you cannot scroll to read the full error message.
    -   Improved line performance.
    -   Improved label positioning to be more consistent.
    -   Improved users to share inventories, menus, and simulations when they are logged in with the same username.
    -   Old inactive users will now be deleted automatically to keep the data model clear of unused users.
        -   This only affects bots that have the `aux._user` tag set.
    -   Improved our usage of Vue.js to prevent it from crawling the entire game tree to setup property listeners.
        -   This reduces rendering overhead significantly.
    -   Changed the size of the inventory's dragging bar.
-   Bug Fixes
    -   Fixed rendering warning that was caused by `aux.line.to` if the line was too short.
    -   The context will now no longer allow for bot placement if it is not being visualized.
    -   The bot's label should now always appear on page reload.
    -   The bot sheet should now no longer have an incorrect layout upon adding a new bot.
    -   The config ID in sheets will now read as `config` and not `confi`.
    -   Switching contexts in AUXPlayer will now add the old context to the browser history so you can use the back and forward buttons to go back and forth.

## V0.9.5

### Date: 6/19/2019

### Changes:

-   Improvements
    -   `onGridClick()` is now supported in VR.
    -   Changed `mergeBall` tag to `mod`.
    -   Changed `tags` staring tag to `mod`.
    -   Changed `Clear Tags` to `Clear Mod`.
    -   Stop users from adding a blank or only whitespace tag.
    -   Changed `tags.remove()` back to `removeTags()`.
-   Bug Fixes
    -   All camera tweens will now snap to their final (and literal) target destination at the end of the tween.
    -   Bots will get destroyed when dragged over the trashcan in AUX Builder even if it is still on a context surface.
    -   `aux.context.rotation` tags are now being used in AUX Builder to apply rotation to contexts.
    -   Tags starting with `_user` and all other appropriate hidden tags will now correctly sort into the hidden tags section in sheets.
    -   Clearing an empty mod with an added tag on it now clears the added tag.
    -   `aux.label.size.mode` set to `auto` now sizes properly with the orthographic camera.
    -   The inventory in player will now no longer reset it's scale upon resizing the inventory.

## V0.9.4

### Date: 06/18/2019

### Changes:

-   Improvements
    -   Label rendering is now longer overdrawn on the main scene.
        -   This fixes issues with rendering labels in VR.
-   Bug Fixes
    -   Labels are now rendered in both the left and right eye in VR.
    -   Fixed flickering labels due to z-fighting with the geometry it was anchored to

## V0.9.3

### Date: 06/18/2019

### Changes:

-   Improvements
    -   Changed labels to read "Bot" instead of "File".

## V0.9.2

### Date: 06/18/2019

### Changes:

-   **Breaking Changes**
    -   We changed how tags are used in formulas. Now, instead of using the dot (`.`) operator to access a tag in a file, you must use the new `getTag(file, tag)` and `setTag(file, tag)` functions.
        -   For example, instead of:
            -   `this.aux.color = "red"`
        -   You would use:
            -   `setTag(this, "#aux.color", "red")`
        -   Likewise for getting tags:
            -   `alert(this.aux.color)`
        -   You should now use:
            -   `alert(getTag(this, "#aux.color"))`
-   Improvements
    -   Added several functions indended to replace the @ and # expression syntax.
        -   `getBot(tag, value)`, Gets the first file with the given tag and value.
        -   `getBots(tag, value (optional))`, Gets all files with the given tag and optional value. This replaces the `@tag(value)` syntax.
        -   `getBotTagValues(tag)`, Gets all the values of the given tag. This replaces the `#tag` syntax.
        -   `getTag(file, tag)`, Gets the value stored in the given tag from the given file. This replaces using dots (`.`) to access tags.
        -   `setTag(file, tag, value)` Sets the value stored in the given tag in the given file. This replaces using dots (`.`) to set tag values.
    -   Renamed several functions to use the "bots" terminology instead of "files".
        -   `getFilesInContext() -> getBotsInContext()`
        -   `getFilesInStack() -> getBotsInStack()`
        -   `getNeighboringFiles() -> getNeighboringBots()`
        -   `player.getFile() -> player.getBot()`

## V0.9.1

### Date: 06/13/2019

### Changes:

-   Improvements
    -   VR mode is reimplemented.
        -   On a VR device, you can enter VR mode by clicking on `Enter VR` in the menu.
        -   VR controllers can be used to click on files as well as drag them around in both AUX Player and AUX Builder.
        -   `onPointerEnter()` and `onPointerExit()` work for VR controllers in AUX Player.
    -   AR mode is back to its previous working state (along with inventory!)
    -   Changed the function tag `player.isBuilder()` to `player.isDesigner()`.
    -   Clicking on the same file as the selected file will now open the sheet if it has been closed.
    -   Added a `Select Context File` seciton in the workspace dropdown. This will select the file responsible for the workspace and open up it's sheet.
    -   Added ability to drag to change the height of the inventory viewport in the player.
    -   Added a new `aux.inventory.height` tag that when applied to the config file will set a default height of the player's inventory.
-   Bug Fixes
    -   Clicking on the same file as the selected file will no longer deselect the file in single selection mode.
    -   Fixed accidental double render when running in AUX Builder.

## V0.8.11

### Date: 06/07/2019

### Changes:

-   Improvements
    -   Removed unused top grid spaces of empty an empty file.
    -   The tag autocomplete is now in alphabetical order.
    -   The id tag value is now centered in the sheets.
    -   The `Clear Diff` section of the sheets has been renamed `Clear Tags`.
    -   The tooltip for the surface button has been changed from `create surface from selection` to `create surface` in mergeBall mode.
-   Bug Fixes
    -   Changed the resulting `diff-` id of file to `merge` when adding tag to empty file.
    -   Changed header of the create worspace popup from `Create Surface from Selection` to `Create Surface` when opened on a merge file.

## V0.8.10

### Date: 06/07/2019

### Changes:

-   Improvements
    -   Change `diff` key word to `merge` or `mergeBall`.
        -   EX: The tag function `aux.diff` has been changed to `aux.mergeBall` and `aux.diffTags` has been changed to `aux.mergeBall.tags` and the `diff` id tag value has been changed to `merge`.

## V0.8.9

### Date: 06/06/2019

### Changes:

-   Improvements
    -   Changed `diff.save` and `diff.load` to `diff.export` and `diff.import` respectfully.
    -   Changed function `saveDiff` to automatically include the `loadDiff` function within it to clean up the resulting output.
    -   `diff.save` will now return a cleaner JSON than it was before.
-   Bug Fixes
    -   Duplicate tags will now not show up in a closed tag section's tag count.
    -   Stopped additon of extra whitespace on left side of screen when multi selecting too many files.

## V0.8.8

### Date: 06/05/2019

### Changes:

-   Improvements
    -   Improved how diffs are created from files so that they don't contain any tags which are for contexts.
        -   This means that moving a file will only give you a diff of tags that are not related to a context.
        -   Examples are `aux.color`, `aux.label`, etc.
        -   As a result, applying the diff to a file won't cause it to be moved.
    -   The hidden tag section has been changed from `aux._` to `hidden`.
    -   The action and hidden tag sections will now appear when only one tag meets the criteria for the section.
    -   The add tag auto complete will now check for a match of the start if the string and not a substring.
    -   The add tag autocomplete will hide the `aux._` tags until `aux._` is input.
    -   When clicking the background in multi-file selection mode, it will deselect the files and keep a diff of the last selected.
    -   Improved file diffs to keep the existing diff selected after merging it into a file.
    -   Added tag `aux.inventory.color` to global file that allows the user to set the inventory background color in player.
-   Bug Fixes
    -   Fixed an issue that would cause file diffs to apply their context positions to other files.
    -   Clicking the `minus` button of the final file in sheets will now switch to diff without the `minus` or `unselect all` buttons that don't do anything.

## V0.8.7

### Date: 06/05/2019

### Changes:

-   Improvements
    -   Added the ability to show hidden tags by toglging hidden tag section instead of the hidden tags button which has been removed.
    -   Edited hexagon button to be filled and have a larger plus icon to improve uniformity.
-   Bug Fixes
    -   Tag `#` section will no longer remain if there are no tags fitting the criteria.

## V0.8.6

### Date: 06/05/2019

### Changes:

-   Improvements
    -   Added the ability to automatically convert curly quotes (`U+2018`, `U+2019`, `U+201C`, `U+201D`) into normal quotes (`U+0008`, `U+0003`).
-   Bug Fixes
    -   Fixed an issue where tag diffs would appear like normal files.
    -   Fixed an issue that prevented users from moving the camera when tapping/clicking on a worksurface.

## V0.8.5

### Date: 06/04/2019

### Changes:

-   Bug Fixes
    -   Fixed an issue that caused diffs to not be draggable from the mini file in the upper right hand corner of the screen.
    -   Fixed some conflicts between the default panel opening logic and the new dragging logic on mobile.
    -   Fixed an issue that prevented users from dragging file IDs out from the file panel on mobile.

## V0.8.4

### Date: 06/04/2019

### Changes:

-   Improvements
    -   Made AUX Builder remove any context-related tags when cloning/duplicating a file.
        -   This prevents diff files from magically appearing in other contexts when dragging them.
        -   It is accomplished by deleting any tag that is hidden (starts with an underscore) or is related to a context made by an `aux.context` tag in another file.
    -   Added `diff.save()` and `diff.load()` AUX Script functions.
        -   `diff.save(diffToSave)`: Takes the given diff and returns JSON that can be stored in a tag.
        -   `diff.load(diffToLoad)`: Renamed from `diff.create()`, `diff.load()` is now able to take some JSON and returns a diff that can be applied to a file using `applyDiff()`.
    -   Numbers in tags can now start with a decimal instead of having to start with a digit.
        -   For example, `.0123` is now allowed and equals `0.0123`.
    -   Added the ability to customize user colors via the following tags:
        -   `aux.color`: Setting this tag on a user's file will cause that user to be the given color.
        -   `aux.scene.user.player.color`: Setting this tag on the globals file will cause all users in AUX Player to appear as the given color.
        -   `aux.scene.user.builder.color`: Setting this tag on the globals file will cause all users in AUX Builder to appear with the given color.
    -   Made AUX Player users default to a yellow color instead of blue.
    -   Renamed the `globals` file to `config`.
    -   Renamed the following tags/actions:
        -   `aux.context.surface.{x,y,z}` -> `aux.context.{x,y,z}`
        -   `aux.context.surface.rotation.{x,y,z}` -> `aux.context.rotation.{x,y,z}`
        -   `aux._creator` -> `aux.creator`
        -   `aux.builders` -> `aux.designers`
        -   `onSave()` -> `onSaveInput()`
        -   `onClose()` -> `onCloseInput()`
    -   Changed the `"Switch to Player"` button text to be `"Open Context in New Tab"`.
    -   Changed the title of AUX Builder to `"Channel Designer"`.
    -   Improved the file table to automatically focus the first input for newly added tags.
    -   Added an `onDiff()` event that is triggered on the file that a diff was applied to.
        -   The `that` parameter is an object with the following properties:
            -   `diffs`: The array of diffs that were applied to the file.
-   Bug Fixes
    -   Fixed the color picker input to not error when the edited tag doesn't have a value.
    -   Fixed the color picker basic input subtype to have the correct width so that the colors line up properly.
    -   Fixed an issue with showing an input box during the `onSaveInput()` or `onCloseInput()` callback from another input.
    -   Added in ability to drag file or diff out of file selection dropdown button.
    -   The sheet section will now hide itself when dragging a file from it and reopen itself when the drag is completed.
    -   Changed `Create Workspace` button tooltip to `Create Surface from Selection`.
    -   Removed the `Destroy File` and `Clear Diff` buttons from an empty diff sheet.
    -   Removed the `Destroy File` and replaced it with the `Clear Diff` button on a non-empty diff sheet.
    -   Fixed `player.tweenTo()` from affecting the inventory camera if the target file doesnt exist in it.

## V0.8.3

### Date: 06/03/2019

### Changes:

-   Improvements
    -   Replaced `aux.context.surface` with `aux.context.visualize`
        -   This allows specifying how a context should be visualized in AUX Builder.
        -   The previous option only allowed specifying whether a context is visualized, not how.
        -   There are currently 3 possible options:
            -   `false`: Means that the context will not be visible in AUX Builder. (default)
            -   `true`: Means that the context will be visible in AUX Builder but won't have a surface.
            -   `surface`: Means that the context will be visible with a surface in AUX Builder.

## V0.8.2

### Date: 05/31/2019

### Changes:

-   Improvements
    -   Added `onGridClick()`
        -   Triggered when the user clicks on an empty grid space in AUX Player.
        -   Runs on every simulaiton.
        -   The `that` parameter is an object with the following properties:
            -   `context`: The context that the click happened inside of. If the click occurred in the main viewport then this will equal `player.currentContext()`. If the click happened inside the inventory then it will equal `player.getInventoryContext()`.
            -   `position`: The grid position that was clicked. Contains `x` and `y` properties.
    -   Added the `aux.builders` tag which allows setting a whitelist for AUX Builder.
        -   `aux.whitelist` and `aux.blacklist` still exist and can be used to whitelist/blacklist users across both AUX Builder and AUX Player.
        -   If `aux.builders` is present then only users in the builder list can access AUX Builder.
        -   If `aux.builders` is not present then AUX Builder falls back to checking the whitelist and blacklist.
    -   Added support for `aux.movable=diff`.
        -   This mode acts like `clone` but the cloned file is a diff.
        -   You can control the tags that are applied from the diff by setting the `aux.movable.diffTags` tag.
    -   Added `player.isBuilder()` function for AUX Script.
        -   Determines if the current player is able to load AUX Builder without being denied. For all intents and purposes, this means that their name is in the `aux.builders` list or that there is no `aux.builders` list in the globals file.
    -   Added `player.showInputForTag(file, tag, options)` function for AUX Script.
        -   Shows an input dialog for the given file and tag using the given options.
        -   Options are not required, but when specified the following values can be used:
            -   `type`: The type of input dialog to show.
                -   Supported options are `text` and `color`.
                -   If not specified it will default to `text`.
            -   `subtype`: The specific version of the input type to use.
                -   Supported options are `basic`, `advanced`, and `swatch` for the `color` type.
                -   If not specified it will default to `basic`.
            -   `title`: The text that will be shown as the title of the input box.
            -   `foregroundColor`: The color of the text in the input box.
            -   `backgroundColor`: The color of the background of the input box.
            -   `placeholder`: The placeholder text to use for the input box value.
    -   Added autofill feature to the add tag input box for improved tag adding.
    -   Center camera button is only shown when at a specified distance from the world center.
    -   Placed camera type toggle back inside the menu for both AUX Builder and AUX Player.
    -   Changed hexagon image to include a plus sign to make is match with other 'add item' buttons.
    -   Added ability to remove files from a search, will convert any remaining files into a multiselected format.
    -   Removed bottom left diff brush from builder. Diffs need to be dragged from their file ID in the sheets menu now.
    -   Changed the default placholder in the search bar from `search`, `[empty]`, and `[diff-]` to just be `search / run`.
    -   Edited the `RemoveTags()` function to allow it to use Regular Expressions to search for the tag sections to remove.

## V0.8.1

### Date: 05/29/2019

### Changes:

-   Improvements

    -   Added in the `RemoveTags(files, tagSection)` function to remove any tag on the given files that fall into the specified tag section. So triggering a `RemoveTags(this, "position")` will remove all tags such as `position.x` and `position.random.words` on this file.
    -   Added the `aux.destroyable` tag that prevents files from being destroyed when set to `false`.
    -   Made the globals file not destroyable by default.
    -   Reimplemented ability to click File ID in the sheet to focus the camera on it.
    -   Added the `aux.editable` tag that can be used to prevent editing a file in the file sheet.
    -   Added events for `onKeyDown()` and `onKeyUp()`.
        -   These are triggered whenever a key is pressed or released.
        -   The `that` parameter is an object containing the following fields:
            -   `keys` The list of keys that were pressed/released at the same time.
        -   See https://developer.mozilla.org/en-US/docs/Web/API/KeyboardEvent/key/Key_Values for a list of possible key values.
    -   Added new formula functions:
        -   `getFilesInStack(file, context)` gets the list of files that are in the same position as the given file.
        -   `getNeighboringFiles(file, context, direction)` gets the list of files that are next to the given file in the given direction.
            -   Possible directions: `left`, `right`, `front`, `back`.
            -   If a direction is not specified, then the function returns an object containing every possible direction and the corresponding list of files.
        -   `player.importAUX(url)` loads an .aux file from the given URL and imports it into the current channel.
    -   Improved the `whisper()` function to support giving it an array of files to whisper to.
    -   Set an empty diff file as the selected file if no other files are selected, this will allow new files to be dragged out drom this diff's id as a new file.
        -   Selection count is set to 0 in this instance as not files are meant to be shown as selected.
    -   Added a "Create Worksurface" button to the file sheet.
        -   This will create a new worksurface and place all the selected files on it.
        -   The worksurface will use the given context name and can be locked from access in AUX Player.
        -   The new worksurface file will automatically be selected.
        -   The system will find an empty spot to place the new worksurface.
    -   Added camera center and camera type buttons to lower right corner of AUX Builder and AUX Player.
        -   Inventory in AUX Player also has a camera center button.
        -   Camera center will tween the camera back to looking at the world origin (0,0,0).
        -   Camera type will toggle between perspective and orthographic cameras. The toggle button that used to do this has been removed from the main menus.

-   Bug Fixes
    -   Fixed `tweenTo` function not working after changing the camera type.
    -   Fixed the file sheet to not have a double scroll bar when the tags list becomes longer than the max height of the sheet.
    -   Fixed an issue that would add a file to the "null" context when dragging it out by it's ID.

## V0.8.0

### Date: 05/25/2019

### Changes:

-   Improvements
    -   Replaced 2D slot-based inventory with a full 3D inventory context view on the lower portion of the screen.
        -   You can drag files seamlessly in and out of the inventory and current player context.
        -   Inventory has seperate camera control from the player context.
        -   Inventory is now unlimited in capacity as it is just another 3d context to place files in and take with you.
    -   Added a tag section check for multiple action tags, will now compress them into the `actions()` section.
    -   Add a docker-compose file for arm32 devices.
    -   Add the ability to execute a formula and get file events out of it.
    -   Add a play button to the search bar that executes the script.
-   Bug Fixes
    -   Fixed ability to click on files with `aux.shape` set to `sprite`.
    -   Hide the context menu on mobile when clicking the background with it open.
    -   Refactored progress bars to be more performant.
    -   Progress bars no longer interfere with input.
    -   Allow queries to return values that are not null or empty strings.
    -   Remove context menu on mobile when clicking on background.
    -   Make users that are in AUX Player appear blue.

## V0.7.8

### Date: 05/23/2019

### Changes:

-   Bug Fixes
    -   Made adding a tag put the new tag in the correct position in the sheet so it doesn't jump when you edit it.
    -   Fixed the ability to see other players.

## V0.7.7

### Date: 05/23/2019

### Changes:

-   Improvements
    -   The show hidden tag button and new tag button have swapped places.
    -   The sheets section will automatically appear when the search bar is changed.
    -   New create new file button art has been implemented.
    -   Several tags have changed:
        -   `aux.context.movable` -> `aux.context.surface.movable`
        -   `aux.context.x` -> `aux.context.surface.x`
        -   `aux.context.y` -> `aux.context.surface.y`
        -   `aux.context.z` -> `aux.context.surface.z`
        -   `aux.context.grid` -> `aux.context.surface.grid`
        -   `aux.context.scale` -> `aux.context.surface.scale`
        -   `aux.context.minimized` -> `aux.context.surface.minimized`
    -   Added `aux.context.surface` as a way to determine if a surface should show up in AUX Builder.
        -   Defaults to `false`.
    -   Changed how contexts are configured:
        -   You can now configure a context by setting `aux.context` to the context.
        -   Previously, this was done by creating a special tag `{context}.config`.
    -   Added `aux.context.locked` as a way to determine if a context should be able to be loaded in AUX Player.
        -   Defaults to `true` for contexts that do not have a file that sets `aux.context` for it.
        -   Defaults to `false` for contexts that have a file that sets `aux.context` for it and do not have a `aux.context.locked` tag.
    -   Changed how the globals file is created:
        -   It no longer has a label.
        -   It is now movable by default. (but you have to put it in a context first)
        -   It now defines the "global" context instead of a random context.
        -   It is not in the "global" context by default. (so there's just a surface with no files)
-   Bug Fixes
    -   The tags in sheets will now be sorted aplhabetically on show/hide tag sections.

## V0.7.6

### Date: 05/21/2019

### Changes:

-   Improvements
    -   Tag compression now happens when there are at least 2 similar starting sections.
    -   Tag sections now begin with or are replaced by `#`.
    -   Tag sections now truncate if they are over 16 characters.
    -   Tag sections now begin all turned on when opening the sheets.
    -   Tag sections now account for hidden tags and only show a tag section button if the amount of visible hidden tags is greater than 2.
    -   Made the channel ID parsing logic follow the same rules we use for the URLs.
    -   Added a toast message that will be shown whenever a file is deleted via the file table or the trash can.
-   Bug Fixes
    -   Fixed the `isBuilder` and `isPlayer` helper variables.

## V0.7.5

### Date: 05/21/2019

### Changes:

-   Improvements
    -   Tag compression to the table for tags with 3 or more similar starting sections(The series of characters before the first period in the tag).
    -   Made switching contexts in AUX Player via `player.goToContext()` fast by not triggering a page reload.
    -   Forced each channel in AUX Player to display the same context as the primary context.
    -   Added in ability to drag a block out of the sheet's ID value.
    -   Added the `diff.create(file, ...tags)` function.
        -   This creates a diff that takes the specified tags from the given file.
        -   Tags can be strings or regex.
        -   The result can be used in `applyDiff()` or in `create()`.
        -   Example:
            -   `diff.create(this, /aux\..+/, 'fun')`
            -   Creates a new diff that copies all the `aux.*` and `fun` tags.
    -   Added the `player.currentContext()` function.
        -   This returns the context that is currently loaded into AUX Player.
    -   Added the `onPlayerContextEnter()` event.
        -   This is triggered whenever AUX Player loads or changes a context.
        -   The `that` variable is an object containing the following properties:
            -   `context` - the context that was loaded.
    -   Added convenience functions for accessing the first and last elements on an array.
        -   `array.first()` will get the first element.
        -   `array.last()` will get the last element.
-   Changes
    -   Changed the @ and # formula expressions to always return a list of values.
        -   The values will always be sorted by the ID of the file that it came from.
            -   For @ expressions this means that the files will be sorted by ID.
            -   For # expressions this means that the values will be sorted by which file they came from.
        -   Because of this change, users should now use the `.first()` function to get the first file returned from a query.
-   Bug Fixes
    -   Fixed the wording when adding and removing channels.

## V0.7.4

### Date: 05/20/2019

### Changes:

-   Improvements
    -   Added the `NODE_PORT` environment variable to determine which port to use for HTTP in production.
-   Bug Fixes
    -   Fixed SocketManager to build the connection url correctly.

## V0.7.3

### Date: 05/20/2019

### Changes:

-   Bug Fixes
    -   Updated sharp to v0.22.1

## V0.7.2

### Date: 05/20/2019

### Changes:

-   Bug Fixes
    -   Fixed an issue where the server would return the wrong HTML page for AUX Player.

## V0.7.1

### Date: 05/20/2019

### Changes:

-   Bug Fixes
    -   Fixed an issue with running AUX on a .local domain that required HTTPs.

## V0.7.0

### Date: 05/20/2019

### Changes:

-   Improvements
    -   Search bar will now always remain across the top of builder.
    -   Made the `aux.context.grid` tag not use objects for hex heights.
    -   Made `auxplayer.com/channel` load AUX Builder and `auxplayer.com/channel/context` load AUX Player.
    -   Added `onConnected()` and `onDisconnected()` events to notify scripts when the user becomes connected for disconnected from the server.
    -   Added `player.isConnected()` to help formulas easily determine if the player is currently connected.
        -   Works by checking the `aux.connected` tag on the user's file.
-   Bug Fixes
    -   Allow for the expansion and shrinking of hexes after they have been raised or lowered.
    -   Clicking on the diff bursh in builder will now make the sheets appear correctly.
    -   Selecting the file ID in builder will now no longer change the zoom that sent the camera too far away.
    -   Upon shrinking the hex grid, hexes will now remain if a file is on top of it.
    -   Clicking on a non centeral hex did not show correct raise and lower options, now it does.
    -   Fixed an issue that would cause a formula to error if evaluating an array which referenced a non-existant tag.
        -   In the test scenario, this made it appear as if some blocks were able to be moved through and other blocks were not.
        -   In reality, the filter was breaking before it was able to evaluate the correct block.
        -   This is why re-creating a file sometimes worked - because the new file might have a lower file ID which would cause it to be evaluated before the broken file was checked.
    -   Fixed an issue that would cause the formula recursion counter to trigger in non-recursive scenarios.

## V0.6.5

### Date: 05/10/2019

-   Improvements
    -   Added `aux.iframe` tag that allows you to embed HTML pages inside an AUX.
        -   Related iframe tags:
            -   `aux.iframe`: URL of the page to embed
            -   `aux.iframe.x`: X local position
            -   `aux.iframe.y`: Y local position
            -   `aux.iframe.z`: Z local position
            -   `aux.iframe.size.x`: Width of the iframe plane geometry
            -   `aux.iframe.size.y`: Height of the iframe plane geometry
            -   `aux.iframe.rotation.x`: X local rotation
            -   `aux.iframe.rotation.y`: Y local rotation
            -   `aux.iframe.rotation.z`: Z local rotation
            -   `aux.iframe.element.width`: The pixel width of the iframe DOM element
            -   `aux.iframe.scale`: The uniform scale of the iframe plane geometry

## V0.6.4

### Date: 05/09/2019

### Changes:

-   Changes
    -   Made cloned files **not** use the creation hierarchy so that deleting the original file causes all child files to be deleted.
-   Bug Fixes
    -   Fixed the "Destroy file" button in the file sheet to allow destroying files while searching.

## V0.6.3

### Date: 05/09/2019

### Changes:

-   Improvements
    -   Made cloned files use the creation hierarchy so that deleting the original file causes all child files to be deleted.
-   Bug Fixes
    -   Fixed an issue that caused clonable files to not be cloned in AUX Player.

## V0.6.2

### Date: 05/09/2019

### Changes:

-   Improvements
    -   Allow users to determine which side of the file they have clicked on by using `that.face` variable on an `onClick` tag.
    -   Removed `aux.pickupable` and replaced it with special values for `aux.movable`.
        -   Setting `aux.movable` to `true` means it can be moved anywhere.
        -   Setting `aux.movable` to `false` means it cannot be moved.
        -   Setting `aux.movable` to `clone` means that dragging it will create a clone that can be placed anywhere.
        -   Setting `aux.movable` to `pickup` means it can be moved into any other context but not moved within the context it is currently in (only applies to AUX Player).
        -   Setting `aux.movable` to `drag` means it can be moved anywhere within the context it is currently in but not moved to another context. (only applies to AUX Player).
    -   Added the ability to destroy files from the file sheet.
    -   Added the ability to display a QR Code from formula actions.
        -   Use `showQRCode(data)` and `hideQRCode()` from formula actions.
    -   Added the ability to create a new empty file from the file sheet.
        -   Doing so will automatically select the new file and kick the user into multi-select mode.
    -   Added the ability to whitelist or blacklist users by using `aux.whitelist` and `aux.blacklist`.
        -   For example, setting `aux.whitelist` to `Kal` will ensure that only users named `Kal` can access the session.
        -   Similarly, setting `aux.blacklist` to `Kal` will ensure that users named `Kal` cannot access the session.
        -   In the case of a name being listed in both, the whitelist wins.
-   Bug Fixes
    -   Fixed an issue where long tapping on a file would register as a click on mobile.
    -   Dragging a minimized workspace will no longer change its z value for depth, only its x and y.

## V0.6.1

### Date: 05/07/2019

### Changes:

-   Bug Fixes
    -   Fixed the Copy/Paste shortcuts to make `Cmd+C` and `Cmd+V` work on Mac.

## V0.6.0

### Date: 05/07/2019

### Changes:

-   Improvements

    -   Added an `aux.progressBar` tag that generates a progressbar above the file, this tag can be set to any value form 0 to 1.
        -   This new tag also has additionally: `aux.progressBar.color` and `aux.progressBar.backgroundColor` to color the progressbar's components.
        -   This tag also has: `aux.progressBar.anchor` to set the facing direction of the progress bar relative to the file.
    -   Added `aux.pickupable` to control whether files can be placed into the inventory in the player or not, will be true (able to be put in inventory) by default.
        -   If `aux.pickupable` is true but `aux.movable` is false, the file can still be dragged into the inventory without moving the file position. It can also be dragged out of the inventory by setting the file position only until is is placed, then not allowing position changes again as `aux.movable` is still false.
    -   Added the ability to load additional channels into an AUX Player channel.
        -   Channels can be loaded from any reachable instance of AUX Server. (auxplayer.com, a boobox, etc.)
        -   To add a channel to your AUX Player, simply open the hamburger menu and click "Add Channel".
            -   Enter in the ID of the channel you want to load.
            -   There are several options:
                -   A URL (`https://auxplayer.com/channel/context`)
                -   A remote context ID (`auxplayer.com/channel/context`)
                -   A local context ID (`channel/context`)
                -   A local channel ID (`channel`)
        -   To remove a channel, open the hamburger menu and click on the one you want to remove.
        -   Channels can also be loaded by putting them in the query string of the URL.
            -   This is done by adding a parameter named `channels` set to the ID of the channel that you want to load.
            -   For example, `channels=abc/test` will load the `abc/test` channel.
            -   As a result, the URL ends up looking something like this `https://auxplayer.com/channel/context?channels=abc/test&channels=other/channel`.
            -   Note that you can only add channels this way. You must go to the hamburger menu to remove a channel.
                -   Sharing URLs will cause all the channels you have loaded to show up for someone else but it won't remove any channels they already have loaded.
        -   Added several new formula functions:
            -   `superShout(event, arg)` performs a shout that goes to every loaded channel. This is the only way for channels to communicate with each other.
            -   `player.loadChannel(id)` loads the channel with the given ID.
            -   `player.unloadChannel(id)` unloads the channel with the given ID.
        -   Additionally, the following events are always sent to every channel:
            -   `onQRCodeScannerOpened()`
            -   `onQRCodeScannerClosed()`
            -   `onQRCodeScanned()`
            -   `onTapCode()`
        -   How it works
            -   Channels are loaded by creating files in the user's "simulation context".
                -   You can get the user's simulation context by using `player.getFile().aux._userSimulationsContext`.
            -   AUX Player looks for these files and checks if they have a `aux.channel` tag.
                -   For files that do, then the `aux.channel` tag value is used as a channel ID and then AUX Player loads it for each file.
                -   Files that don't are ignored.
            -   Note that because we have multiple channels loaded there are multiple user files and global files.
                -   This is fine because channels cannot lookup files that other channels have.
                -   Because of this, a user also has multiple simulation contexts.
                -   This works out though, because we merge all the simulation contexts and remove duplicate channels.
                -   When `player.unloadChannel(id)` is called, we only remove simulation files that are in the channel that the script is running in.
                -   As a result, if another channel has called `player.loadChannel(id)` with the same ID the channel will remain loaded because at least one channel has requested that it be loaded.
    -   Added in a tween for the zoom that fires once a file has been focused on, it will tween to file position then zoom to the set zoom value.
    -   Added `whisper(file, event, argument)` formula function that sends shouts to a single file.
    -   Added a `aux.version` tag to the globals file which will be used to help determine when breaking changes in the AUX file format occur.
    -   Added the ability to copy and paste file selections in AUX Builder.
        -   Pressing `Ctrl+C` or `Cmd+C` will cause the currently selected files to be copied to the user's clipboard.
        -   Pressing `Ctrl+V` or `Cmd+V` will cause the currently selected files to be pasted into the world where the user's cursor is.
        -   Does not interfere with normal copy/paste operations like copying/pasting in input boxes.
        -   If a worksurface is included in the user's selection the new worksurface will be duplicated from it.
            -   This allows you to do things like copy the context color.
            -   Any files that are being copied from the old worksurface to the new one will also maintain their positions.
    -   Added the ability to copy worksurfaces AUX Builder using the new `"Copy"` option in the context menu.
        -   Using the `Ctrl+V` keybinding after copying the worksurface will paste a duplicate worksurface with duplicates of all the files that were on the surface.
    -   Added the ability to drag `.aux` files into AUX Builder.
        -   This will upload them just like the upload option in the hamburger menu.
    -   Added `player.hasFileInInventory(file)` formula function that determines if the given file or list of files are in the current player's inventory.
        -   As a part of this change, it is now possible to use the other user-related functions in formulas.
    -   Moved the `handlePointerEnter` and `handlePointerExit` function logic to only work in `PlayerInteractionManager`.
    -   Added the `handlePointerDown` to `PlayerInteractionManager` so down events in general can be collected on the player.
    -   Clicking on the `Raise` and `Lower` options on the workspace dropdown will now effect the entrire workspace if it has been expanded.

## V0.5.4

### Date: 04/29/2019

### Changes:

-   Improvements
    -   Changed AUX Player's default background color to match the dark background color that AUX Builder uses.
    -   Changed the globals file to look like a normal file when created and be labeled as "Global".
    -   Updated all the formula functions to use the new naming scheme.
    -   Added the ability to drag worksurfaces when they are minimized.
        -   Setting `aux.context.movable` to `false` will prevent this behavior.
    -   Selecting an item in the inventory no longer shows a selection indicator.
-   Bug Fixes
    -   The inventory placeholders should now always appear square.
    -   Dragging an item out of the inventory will now always remove the image of that item in the inventory.

## V0.5.3

### Date: 04/26/2019

### Changes:

-   Bug Fixes
    -   Fixed an issue that would cause data loss on the server.
        -   The issue was caused by not cleaning up some resources completely.
        -   Because some services were left running, they would allow a session to run indefinitely while the server was running but were not saving any new data to the database.
        -   As a result, any changes that happened after the "cleanup" would be lost after a server restart.

## V0.5.2

### Date: 04/26/2019

### Changes:

-   Improvements
    -   Set builder's default background color to dark gray. Player remains the light blue.
    -   Changed the `onDragAny/onDropAny` actions to be `onAnyDrag/onAnyDrop`.
    -   `formula-lib.ts` has changed `isPlayerInContext` export to `player.isInContext`.
    -   `formula-lib.ts` has changed `makeDiff` export to `diff`.
    -   Made the mini file dots much smaller.
    -   Added the ability to show and hide a QR Code Scanner using the `openQRCodeScanner()` and `closeQRCodeScanner()` functions.
        -   Upon scanning a QR Code the `onQRCodeScanned()` event is triggered with the `that` variable bound to the scanned QR code.
        -   The `onQRCodeScannerOpened()` event is triggered whenever the QR Code Scanner is opened.
        -   The `onQRCodeScannerClosed()` event is triggered whenever the QR Code Scanner is closed.
    -   Moved the file sheet to the right side of the screen.
-   Bug Fixes
    -   Fixed an issue with trying to load a WebP version of the "add tag" icon in Safari.
        -   Safari doesn't support WebP - so we instead have to load it as a PNG.
    -   Fixed the proxy to return the original content type of images to Safari.
        -   Because Safari doesn't support WebP we can't automatically optimize the images.

## V0.5.1

### Date: 04/25/2019

### Changes:

-   Improvements
    -   Automatically log in the user as a guest if they attempt to got to as context without being logged in.
-   Bug Fixes
    -   Stopped a new Guest's username from saying `guest_###` upon logging into a new guest account for the first time.
    -   Fixed highlighting issues when dragging files around.
    -   Totally removed the AUX Player toolbar so that it doesn't get in the way of input events. (Was previously just transparent)
    -   Fixed an issue with files not responding to height changes on a hex when the config file wasn't in the same context.

## V0.5.0

### Date: 04/25/2019

### Changes:

-   Improvements
    -   Restricted onCombine feature to only fire in aux-player and restrict it from happening on aux-builder.
    -   Removed the `clone()` function.
    -   Improved the `create()` function to be able to accept lists of diffs/files.
        -   This allows you to quickly create every combination of a set of diffs.
        -   For example, `create(this, [ { hello: true }, { hello: false } ])` will create two files. One with `#hello: true` and one with `#hello: false`.
        -   More complicated scenarios can be created as well:
            -   `create(this, [ { row: 1 }, { row: 2 } ], [ { column: 1 }, { column: 2 } ])` will create four files for every possible combination between `row: 1|2` and `column: 1|2`.
            -   `create(this, { 'aux.color': 'red' }, [ makeDiff.addToContext('context_1'), makeDiff.addToContext('context_2') ])` will create two files that are both red but are on different contexts.
            -   `create(this, @aux.color('red'), { 'aux.color': 'green' })` will find every file that is red, duplicate them, and set the new files' colors to green.
    -   Improved how we position files to prevent two files from appearing at the same index.
        -   Creating new files at the same position will now automatically stack them.
        -   Stacking is determined first by the index and second by the file ID.
    -   Added a zoom property to the `tweenPlayerTo` function to set a consistent zoom on file focus.
    -   Moved the worksurface context menu options to files mode.
    -   Moved the channel name to the hamburger menu and added the QR Code to the menu as well.
    -   Worksurface improvements
        -   Removed the header in AUX Player so that only the hamburger menu is shown.
        -   Removed the option to enter into worksurfaces mode.
            -   If users are already in worksurfaces mode then they can still exit.
        -   Removed the ability to snap or drag worksurfaces.
        -   Removed the ability to change the worksurface color.
    -   Removed the change background color context menu.
    -   Made the globals file generate as a worksurface.
    -   File Sheet/Search improvements
        -   Removed the edit icon and replaced it with a search icon at the top right of the top bar.
        -   Added the ability to save a `.aux` file from the current selection/search.
        -   Moved the "+tag" button to the left side of the panel and added an icon for it.
        -   Added another "Add Tag" button to the bottom of the tags list.
        -   Added the ability to show the list of selected file IDs in the search bar.
-   Bug Fixes
    -   Stopped sheet closing bug from taking multiple clicks to reopen.

## V0.4.15

### Date: 04/22/2019

### Changes:

-   Improvements

    -   Added a basic proxy to the server so that external web requests can be cached for offline use.
        -   Only works when the app is served over HTTPS.
        -   Uses service workers to redirect external requests to the server which can then download and cache the resources.
            -   Shouldn't be a security/privacy issue because all cookies and headers are stripped from the client requests.
            -   As a result this prevents users from adding resources which require the use of cookies for authorization.
            -   A nice side-effect is that it also helps prevent advertisers/publishers from tracking users that are using AUX. (Cookie tracking and Browser Fingerprinting are prevented)
        -   Currently, only the following image types are cached:
            -   `PNG`
            -   `JPG`
            -   `GIF`
            -   `WEBP`
            -   `BMP`
            -   `TIFF`
            -   `ICO`
        -   Upon caching an image, we also optimize it to WEBP format to reduce file size while preserving quality.
    -   Added `onPointerEnter()` and `onPointerExit()` events that are triggered on files that the user's cursor hovers.
    -   Added a pre-commit task to automatically format files.
    -   Formatted all of the source files. (TS, JS, Vue, JSON, HTML, CSS)
    -   Added an option to the dropdown in aux-builder to jump to aux-player for the current context
    -   `formula-lib.ts` has added a `isPlayerInContext` function to determine if path is in the expected context in aux-player.
    -   `formula-lib.ts` has changed `tweenTo` function to `tweenPlayerTo` for better clarity on the function's use.

## V0.4.14

### Date: 04/19/2019

### Changes:

-   Improvements
    -   Users that join as a guest will now have a cleaner visible name of `Guest`.
    -   Removed the builder checkbox on the new workspace popup to make the feature cleaner.
    -   Added the ability to zoom to a file by tapping/clicking its ID in the file sheet.
    -   Added a couple script functions:
        -   `tweenTo(file or id)` causes the current user's camera to tween to the given file. (just like how the sheet does it)
        -   `toast(message)` causes a toast message to pop up with the given message. It will automatically go away after some time.

## V0.4.13

### Date: 04/18/2019

### Changes:

-   Improvements
    -   Can load external images by setting `aux.image` to an image url.
        -   **NOTE:** The remote server must be CORS enabled in order to allow retrieval of the image.
    -   Added `sprite` as an option for `aux.shape`.
        -   This is a camera facing quad that is great for displaying transparent images.
    -   Added several events:
        -   `onCreate()` is called on the file that was created after being created.
        -   `onDestroy()` is called on the file just before it is destroyed.
        -   `onDropInContext()` is called on all the files that a user just dragged onto a context. (`that` is the context name)
        -   `onDragOutOfContext()` is called on all the files that a user just dragged out of a context. (`that` is the context name)
        -   `onDropAnyInContext()` is called on all files when any file is dragged onto a context. (`that` is an object that contains the `context` and `files`)
        -   `onDragAnyOutOfContext()` is called on all files when any file is dragged out of a context. (`that` is an object that contains the `context` and `files`)
        -   `onDropInInventory()` is called on the file that a user just dragged into their inventory.
        -   `onDragOutOfInventory()` is called on the file that a user just dragged out of their inventory.
        -   `onDropAnyInInventory()` is called on all files when any file is dragged into the user's inventory. (`that` is the list of files)
        -   `onDragAnyOutOfInventory()` is called on all files when any file is dragged out of the user's inventory. (`that` is the list of files)
        -   `onTapCode()` is called on every file whenever a 4 digit tap code has been entered. (`that` is the code)
            -   It is recommended to use an `if` statement to filter the tap code.
            -   This way you won't get events for tap code `1111` all the time due to the user tapping the screen.
        -   All of the drag/drop events are triggered once the user is done dragging. (not during their drag)
    -   Added checkboxes the new workspace modal to allow users to set whether it should show up in builder, player, or both.

## V0.4.12

### Date: 04/17/2019

### Changes:

-   **Breaking Changes**
    -   Changed worksurfaces and player config files to use `{context}.config` instead of `aux.builder.context` and `aux.player.context`.
        -   This also allows people to specify formulas on a per-context basis.
        -   We call these new tags "config tags".
        -   For example, you can show the `hello` context in both AUX Builder and AUX Player by setting the `hello.config` tag to `true`.
        -   Because of this change, existing worksurfaces no longer work. To regain your worksurfaces, do a search for `@aux.builder.context` and then create a config tag for the worksurfaces that are found.
    -   Changed worksurface config values to use `aux.context.{value}` instead of `aux.builder.context.{value}`.
        -   Removing `builder` from the name makes it easier to understand that the tags are describing the contexts that the file is configuring.
    -   Renamed `aux._parent` to `aux._creator`.
    -   Moved functions that create file diffs to their own namespace.
        -   `xyzDiff()` is now `makeDiff.xyz()`
        -   so `addToContextDiff()` is now `makeDiff.addToContext()`
-   Bug Fixes
    -   Fixed an issue that would prevent some files from showing up in Aux Builder due to being created with incorrect data.
    -   Fixed the ability to shrink worksurfaces.
-   Improvements
    -   Added the ability to pass arguments in `shout()`.
        -   For example, you can pass the number 11 to everything that has a `handleMessage()` tag using `shout("handleMessage", 11)`.
    -   Added `isBuilder` and `isPlayer` variables to formulas.
        -   This allows formulas to tell whether they are being run in AUX Builder or AUX Player.
        -   Using these variables in combination with config tags allows specifying whether a context should show up in AUX Builder or AUX Player.
        -   For example, the `hello` context will only show up in AUX Builder when the `hello.config` tag is set to `=isBuilder`.
    -   Added the ability to pass an array of files to `clone()` and `destroy()`.
    -   Changed the generated context ID format from `aux._context_{uuid}` to `context_{short-uuid}`.
    -   Added `aux.mergeable` so control whether diffs can be merged into other files.
    -   Added `md-dialog-prompt` to `GameView` to allow users to set custom contexts for new workspaces.
    -   Removed the `_destroyed` tag. Setting it now does nothing.
    -   Aux Player now uses `aux.context.color` value as the scene's background color.
        -   If `aux.context.color` has no value or is undefined, then it will fall back to `aux.scene.color`.
    -   Made diff toolbar in AUX Builder transparent and Inventory toolbar in AUX Player mostly transparent (slots are still lightly visible.)
    -   Added a trash can that shows up when dragging a file.
        -   Dragging files onto this trash can causes the file to be deleted.
        -   Dragging a diff onto the trash can causes the diff to be cleared.
    -   Added support for `aux.label.anchor` to allow positioning of the label.
        -   Supported values are:
            -   top (default)
            -   left
            -   right
            -   front
            -   back
            -   floating (word bubble)

## V0.4.11

### Date: 04/12/2019

### Changes:

-   Improvements
    -   Updated mesh materials and scene lighting to provide a cleaner look and more accurate color representation.
    -   Dragging files off of worksurfaces no longer deletes them but simply removes them from the context.
    -   Functions:
        -   The `clone()` and `copy()` functions have been changed to accept the first parameter as the creator. This means instead of `clone(this)` you would do `clone(null, this)`. Because of this change, `cloneFrom()` and `copyFrom()` are redundant and have been removed.
        -   The `clone()` and `copy()` functions now return the file that was created.
        -   New Functions:
            -   `addToContextDiff(context, x (optional), y (optional), index (optional))` returns an object that can be used with `create()`, `clone()`, or `applyDiff()` to create or add a file to the given context.
            -   `removeFromContextDiff(context)` returns an object that can be used with `create()`, `clone()`, or `applyDiff()` to remove a file from the given context.
            -   `addToContext(file, context)` adds the given file to the given context.
            -   `removeFromContext(file, context)` removes the given file from the given context.
            -   `setPositionDiff(context, x (optional), y (optional), index (optional))` returns a diff that sets the position of a file in the given context.
            -   `addToMenuDiff()` returns a diff that adds a file to the user's menu.
            -   `removeFromMenuDiff()` returns a diff that removes a file from the user's menu.
        -   Other changes
            -   `create()`, `clone()`, and `createMenuItem()` all support using files as diffs.

## V0.4.10

### Date: 04/11/2019

### Changes:

-   Bug Fixes
    -   Fixed an issue that prevented shouts from adding menu items to the user's menu.
    -   Fixed an issue that caused all users to have hexes.

## V0.4.9

### Date: 04/11/2019

### Changes:

-   Bug Fixes
    -   Fixed a build error.
-   Other improvements
    -   Fudging orthographic camera user context position based on its zoom level. This is not a perfect implementation but does provide a better sense of “where” ortho are when using zoom.

## V0.4.8

### Date: 04/11/2019

### Changes:

-   Bug Fixes
    -   Fixed some broken tests.

## V0.4.7

### Date: 04/11/2019

### Changes:

-   Bug fixes
    -   Typing `=` into a cell should no longer cause issues.
-   Improvements
    -   Menus
        -   Files can now be added to the user's menu.
        -   The items will only show up in AUX Player.
        -   Several functions have been added to help with adding and creating menu items:
            -   `createMenuItem(category, label, actionScript, data (optional))` will create a new file and add it to the current user's menu.
            -   `destroyMenuItem(category)` will destroy any files in the current user's menu with the given category.
            -   `destroyAllMenuItems()` will destroy all files in the current user's menu.
            -   `addToMenu(file)` will add the given file to the current user's menu.
            -   `removeFromMenu(file)` will remove the given file from the current user's menu.
        -   In addition, the following tags control various properties on menu items.
            -   `aux.label` controls the text on the menu item.
            -   `aux.label.color` controls the text color of the menu item.
            -   `aux.color` controls the background color of the menu item.
            -   `onClick()` is called when the menu item is clicked.
            -   `aux.input` turns the menu item into an input that allows modification of the given tag name.
                -   Clicking on the menu item will show a dialog with an input box.
            -   `aux.input.target` indicates the file that the input tag should be set on.
                -   for example, setting `aux.input.target` to `=@name("joe")` will cause the input to change the tag on the file that has the `name` tag set to `joe`.
            -   `aux.input.placeholder` sets the placeholder text to use for the input box.
            -   `onSave()` is called after the user chooses to save their changes.
            -   `onClose()` is called after the dialog has been closed, regardless of whether the changes were saved or not.

## V0.4.6

### Date: 04/11/2019

### Changes:

-   Improvements

    -   Camera is now orthographic by default for both AUX Builder and AUX Player.
        -   There is a toggle button in the menu for builder and player that lets you toggle a perspective camera on/off.

## V0.4.5

### Date: 04/10/2019

### Changes:

-   Bug Fixes
    -   Fixed scrolling in the file panel.

## V0.4.4

### Date: 04/10/2019

### Changes:

-   Improvements:
    -   Diffballs
        -   The recent files list is now a "brush" that takes properties from the last file or tag that was modified.
        -   This means that you can now drag out a file on top of another file to paint the brush's tags onto another file.
        -   The effect is that you can copy and paste tags onto other files.
    -   File Selection
        -   The file panel now only shows the number of selected files when in multi-select mode.
        -   When in single select mode the "Unselect All" button is now a "Multi Select" button to transition to multi select mode.
        -   Hiding or showing the file panel no longer changes the file selection mode.
        -   Selecting the file brush at the bottom of the screen now opens the file panel to show the tags on the brush.
        -   When the brush is selected, the "Muti Select" button becomes a "Clear Diff" button which resets the brush to an empty file.

## V0.4.3

### Date: 04/09/2019

### Changes:

-   Improvements:

    -   Loading screen will show error if one occurs during load.
    -   Can close loading screen if error occurs by pressing the `DISMISS` button.

## V0.4.2

### Date: 04/09/2019

### Changes:

-   Added loading screen to Aux Builder and Aux Player.

## V0.4.1

### Date: 4/05/2019

### Changes:

-   Improvements
    -   File Selection
        -   There are now two file selection modes:
        -   Single select
            -   Users in single select mode are able to click files to automatically show the sheet for the selected file.
            -   Clicking in empty space will clear the selection.
            -   Holding control and selecting another file will add the clicked file to the user's selection and switch to multi-select mode.
            -   Closing the sheet or clicking "Unselect All" will cause the user's selection to be cleared.
        -   Multi select
            -   Works like the old way.
            -   Opening the sheet causes multi-select mode to be enabled.
            -   Alternatively, selecting a file while holding the control key will also cause multi-select mode to be enabled.
            -   While in multi select mode the sheet can be closed just like normal.
            -   Clicking "Unselect All" will cause the selection to be cleared and will switch back to single select mode.
    -   File Sheet
        -   Search
            -   The file sheet now includes a search icon that can be used to show a search bar.
            -   The search bar allows the user to type in formulas and see the results in realtime.
            -   Any files returned from the search are editable in the table.
            -   Other results (like numbers) are shown in a list.
            -   Using the `Ctrl+F` (`Cmd` is difficult to intercept) keyboard shortcut will open the sheet and automatically focus the search bar.
            -   Pressing `Enter` or the green checkmark next to the search bar will finish the search and automatically select any files returned from the search.

## V0.4.0

### Date: 4/04/2019

### Changes:

-   Bug Fixes:
    -   Fixed an issue with having multiple tabs open that caused the tabs to send events as each other.
        -   This was previously fixed but was re-broken as part of a bit of rework around storing atoms.
        -   The issue is that storage is shared between tabs so we need to make sure we're storing the data separately per tab.
        -   So the signatures were valid because they were sharing the same keys.
        -   Maybe something like a copy-on-write mechanism or splitting trees based on the site IDs could fix this in a way that preserves offline capabilities.
        -   Upon reload we would check local storage for currently used site IDs and pick one of the local site IDs that is not in use.
    -   Fixed an issue with scaling and user positions. The user positions were not being scaled to match the context that they were in.
    -   Made the server clear and re-create trees that get corrupted after a reload.
        -   This is a dangerous operation, we'll need to spend some dev time coming up with an acceptible solution to corrupted trees so that data doesn't get lost.
        -   Basically the issue is that we currently don't have a way to communicate these issues to users and make informed decisions on it.
        -   Also because of the issue with multiple tabs, we're always trying to load the tree from the server so we can't have the client send its state to recover.
        -   So, in the meantime, this is potentially an acceptible tradeoff to prevent people from getting locked out of simulations.
-   Other improvements

    -   Redirects
        -   Added the ability to redirect to `https://auxplayer.com` when accessing a context in a simulation.
        -   Added the ability to redirect to `https://auxbuilder.com` when accessing a simulation without a context.
    -   Dynamic client configuration
        -   The client now requests a configuration from the server on startup.
        -   This lets us handle some configuration tasks for the client at runtime from the server.
        -   Will be useful for managing URLs and other functionality for deployments to Raspberry PIs.
    -   Multi-line Editor
        -   Added the ability to show a multi-line text editor for tag values.
        -   This makes editing things like actions and formulas much easier.
    -   File Sheet Axis
        -   Improved the File Sheet to use CSS Grids instead of table elements.
        -   This gives us the capability to dynamically switch between row and column modes.
        -   Also gives us more control over sizing of elements and responsiveness.
    -   Inventory bar adjusts to mobile screen resolutions.
    -   Users are now represented as a semi-transparent square cone mesh.
    -   Scripting Improvements
        -   Added the ability to set tag values on files that are returned from `@` queries.
            -   For example, `@name('bob').name = 'joe'` changes the name of `bob` to `joe`.
            -   Caveats:
                -   Setting individual array values is not supported.
                -   So doing `this.colors[1] = 'blue'` would not change the second element of the `colors` tag to `blue`.
        -   Added the `aux._parent` tag that contains the ID of the file that a file is childed to.
        -   When `destroy(file)` is called all files that have `aux._parent` matching `file.id` will also be destroyed. This happens recursively.
        -   Added a new function `cloneFrom(file, ...newData)`.
            -   Similar to `clone(file, ...newData)` but sets `aux._parent` on the new file to `file.id`.
            -   The new file will have tags copied from `file` and the given list of objects.
        -   Added a new function `createFrom(file, data)`.
            -   Similar to `create(data)` but sets `aux._parent` on the new file to `file.id`.
            -   The new file will have tags from the given `data` parameter.

## V0.3.26

### Date: 4/01/2019

### Changes:

-   Bug Fixes
    -   Fixed worksurfaces to update when their `aux.builder.context` tag is updated.
-   Other improvements
    -   Improved the server to cleanup trees from memory that aren't in active memory.

## V0.3.25

### Date: 4/01/2019

### Changes:

-   Bug Fixes
    -   Fixed HTML Element targets not being captured as intended when using touch.
        -   This fixes inventory dragging for mobile.
    -   Fixed the ability to use indexer expressions in filters after @ or # queries.
        -   `=@nums()[0]` gets the first file with the `nums` tag on it.
    -   Fixed the ability to call functions in filters after @ or # queries.
        -   `=#nums().map(num => num + 10)` now works and produces a list of numbers where each number has 10 added to it.
    -   Fixed the ability to upload AUX files.
    -   Improved garbage collection so that it avoids expensive operations when there is nothing to remove.
    -   Fixed offline mode to work offline(!).
-   Other improvements
    -   Formulas now support using dots after @ or # queries. For example `=@name('bob').name` now works.
    -   Debug Page
    -   The debug page for AUX Builder has been moved to be after the simulation ID. So to access the debug page for `test` you would go to `https://auxbuilder.com/test/aux-debug`.
    -   The debug page now has a search bar that allows entering a formula to search through the file state.
    -   Added the ability for the debug page to search through destroyed files.
    -   Atom signatures are now only checked when adding individual atoms. This greatly improves loading performance.
    -   Refactored some of the logic around propagating file updates so that they can be more performant in the future.
    -   Destroying files by dragging them off of a worksurface or using the `destroy()` function in an action now uses the causal tree instead of setting the `_destroyed` tag to `true`. (Allows better garbage collection in the future)
    -   Improved first load performance by reducing the amount of work the browser needs to do to store a tree in IndexedDB.
    -   Improved performance for inserting atoms into the weave.

## V0.3.24

### Date: 3/28/2019

### Changes:

-   Features:
    -   Can drag files to and from user's inventory in AUX Player.
    -   Added support for cryptograhpically signing and verifiying events.
    -   Renamed `scale.x`, `scale.y`, and `scale.z` to `aux.scale.x`, `aux.scale.y`, and `aux.scale.z`.
    -   Added the ability to use `aux.scale` to uniformly scale the file.
-   Bug Fixes
    -   Use context.z position has an offset from the calculated display z position in Aux Builder.
        -   Making context.z act as an offset allows context.z value of 0 to place the file on the “ground” regardless of tile height in Aux Builder and always place the file on the ground in Aux Builder.
        -   No more file clipping issues due to grid planes being at different heights between Aux Builder and Aux Player.
    -   Don't clear out tags that end with `.x`, `.y`, or `.z` when dragging new files from the recent files list.
    -   Fixed an issue with trees that could cause sibling atoms to be ignored or ordered improperly.
-   Other Improvements
    -   Builder context file now defaults to flat, clear, and not movable.

## V0.3.23

### Date: 3/26/2019

### Changes:

-   Features
    -   Can drag and combine files in AUX Player.
-   Buf Fixes

    -   Can snap hexes together again as long as there is no file on it (currently this includes the builder context file as well).
    -   Fixed an issue that allowed files representing worksurfaces to be dragged even if `aux.movable` was set to `false`.
    -   Fixed an issue that allowed files to be stacked on top of invisible files that were representing users.

## V0.3.22

### Date: 3/26/2019

### Changes:

-   Bug Fixes
    -   Fixed an issue where atoms could be placed in the wrong spot.
    -   Fixed an issue with importing atoms where the tree could become invalid.
-   Other Improvements
    -   Added some core functionality for the infinite mathematical grid in AUX Player.

## V0.3.21

### Date: 3/24/2019

### Changes:

-   Bug Fixes
    -   Fixed an issue where the server would start handing out old site IDs after a restart.
    -   Added the ability to reject events that become corrupted while in transit.

## V0.3.20

### Date: 3/23/2019

### Changes:

-   Bug Fixes
    -   Fixed another scenario where duplicate atoms could be added to a weave.

## V0.3.19

### Date: 3/23/2019

### Changes:

-   Bug Fixes
    -   Fixed Weaves to prevent duplicate atoms from being added in specific scenarios.
        -   This would cause peers to reject changes from each other.
        -   If the issue happened on the server then every client would reject data from the server until the server was restarted.
        -   The restart would cause the server to reload the atoms from the database, eliminating any duplicates.
    -   Fixed signing out and signing back in on AUX Player to put the user back in the context they were previously in.
    -   Fixed an issue that caused users to be invisible the first time they signed into an AUX Player context.

## V0.3.18

### Date: 3/23/2019

### Changes:

-   Bug Fixes
    -   Fixed so that users can actually log out.
    -   Fixed AR mode in AUX Player.
-   Other Improvements
    -   Added a progress spinner to the login pages.
    -   Added lerping to the user meshes so the position updates look more natural.

## V0.3.17

### Date: 3/22/2019

### Changes:

-   Bug Fixes
    -   Fixed so that updates are only sent every 1/2 second instead of up to every frame.

## V0.3.16

### Date: 3/22/2019

### Changes:

-   Bug Fixes
    -   Fixed an issue that would cause two browser tabs to go to war over which was the real tab for that user.
    -   Fixed an issue that would cause two browser tabs to potentially become inconsistent with each other because they were sharing the same site ID.
-   Other Changes
    -   Added a couple extra logs to MongoDBTreeStore.
    -   Added additional safegards against invalid events.

## V0.3.15

### Date: 3/22/2019

### Changes:

-   Bug Fixes
    -   Fixed an issue that prevented users from creating new simulations.
    -   Fixed an issue that caused duplicate files to be created in the game view.
    -   Fixed issues with logging in as the same user from different devices.
    -   Fixed an issue that would cause newly created trees to have garbage collection disabled.
-   Other Improvements
    -   Improved word bubble performance.
    -   Improved performance when loading large causal trees.
    -   Added additional validations when importing trees to prevent errors down the road.
    -   Improved the server to add a root atom if loading a tree that has no atoms.

## V0.3.14

### Date: 3/22/2019

### Changes:

-   Bug Fixes
    -   Fixed CausalTreeServer to save imported atoms.
    -   Fixed CausalTreeServer to not re-store atoms each time it loads the tree from the database.
    -   Make CausalTree export version 3 trees.
    -   Make CausalTree collect garbage after importing.
-   Other Changes
    -   Enable some debug logs.

## V0.3.13

### Date: 3/21/2019

### Changes:

-   Bug Fixes
    -   Reduced memory usage of worksurfaces. This makes it easier to create large worksurfaces.
    -   Fixed not being able to drag the camera around when tapping/clicking on a worksurface while in files mode.
    -   Added indexes to MongoDB collections so that queries won't be so slow.

## V0.3.12

### Date: 3/21/2019

### Changes:

-   Bug Fixes
    -   Fixed issues with slowdowns caused by continually re-saving the entire history.
    -   Fixed several performance issues related to labels and word bubbles.
    -   Changed the branding to AUX Builder from File Simulator.
    -   Fixed several issues with files and contexts in AUX Player.
        -   Files marked as `_destroyed` now no longer display.
        -   Fixed a loading order issue that would occur when a file was its own context.
        -   Fixed an issue that would cause the player to ignore the file removed event for the context file.
    -   Fixed Word Bubbles so that they scale with labels when `aux.label.size.mode` is set to `auto`.
-   AUX Player Improvements
    -   Users now show up inside contexts in both AUX Builder and AUX Player.
    -   The `_lastActiveTime` tag is now per-context. (i.e. `context_a._lastActiveTime`)
-   AUX Builder Improvements
    -   Added the ability to fork simulations.
-   Other Improvements
    -   Added the ability to transparently upgrade our storage formats.
        -   Works for both MongoDB and IndexedDB.
    -   Made the server respond to the local IP Addresses by default in Development mode.
        -   This makes it easier to do development with a mobile device.
        -   Use `npm run watch:player` to have it serve the AUX Player by default. Otherwise it will serve the AUX Builder.
    -   Improved formula query expresions to support tags with dots in them.
        -   Before you would have to wrap the tag in a string.
        -   Now you can simply do `@aux.label` or `#aux.label` as long as each part is a valid [JS identifier](https://developer.mozilla.org/en-US/docs/Glossary/Identifier).

## V0.3.11

### Date: 3/19/2019

### Changes:

-   Bug Fixes
    -   Fixed dragging worksurfaces while in files mode.
    -   Fixed an issue in Aux Player that caused a file to still be visible even if it was destroyed.
    -   Fixed a login issue that would cause the user to get stuck in a redirect loop.
    -   Fixed shouts.
    -   Fixed AUX File upload to overwrite existing state instead of trying to merge the two trees.
        -   This allows us to keep better consistency across multiple devices.
    -   Fixed user labels.
-   Formula Improvements
    -   Improved formulas allow using normal dot syntax for tags with dots in them.
        -   This means you can now do `this.aux.color` instead of `this['aux.color']`
        -   As a result of this change, primitive values (number, string, boolean) are converted to objects.
        -   So to do equality comparisions you must use the `==` operator instead of either `!` or `===`.
        -   Numerical operators and other comparision operators still work fine.
        -   You can alternatively use the `valueOf()` function to convert the object back into a primitive value.
    -   Added the ability to change a file value simply by changing it.
        -   This means instead of doing `copy(this, { "aux.color": "red" })` you can now do `this.aux.color = "red"`.
        -   Additionally, we no longer destroy files by default.
        -   This means that the destroy/recreate pattern is basically deprecated. This pattern worked in simple scenarios, but for more complex scenarios it could easily cause race conditions where duplicate files are created because users clicked the same file at the same time.
-   Other Improvements
    -   Improved the `goToContext()` formula function to be able to accept a single parameter that indicates the context to go to.
        -   The function will infer the current simulation ID from the URL.

## V0.3.10

### Date: 3/18/2019

### Changes:

-   Fixed aux upload.

## V0.3.9

### Date: 3/18/2019

### Changes:

-   Fixed Aux Player file added event ordering.
-   Reworked actions function to take an arbitrary number of files.
-   Added ability to have tag filters that match everything.
-   Added `shout` formula function.
    ```
    shout(eventName)
    ```
-   Added `goToContext` formula function.
    ```
    goToContext(simulationId, contextId)
    ```
-   Calling `onClick` action on file that gets clicked by the user in Aux Player.
-   Fixed Aux Player showing destroyed files.

## V0.3.8

### Date: 3/18/2019

### Changes:

-   Changed configurations to allow auxplayer.com and auxbuilder.com

## V0.3.7

### Date: 3/17/2019

### Changes:

-   Added InventoryContext to hold onto user’s inventory data much in the same way Context3D does (WIP). Ported over some MiniFile stuff from Aux Projector to get inventory display framework up (WIP).
-   Renamed pointOnGrid to pointOnWorkspaceGrid for clarification.

## V0.3.6

### Date: 3/15/2019

### Changes:

-   Changed to using Causal Trees for history.
    -   **This is a breaking change**
    -   This gives us the ability to support offline mode and keep action history.
    -   Because of how the system is designed, every merge conflict can be resolved in a reasonable manner.
    -   This is a new storage format, so data needs to be migrated.
    -   This is also fairly new, so it may have some weird bugs.
-   Removed file types.
    -   **This is a breaking change**
    -   This allows any file to visualize any grouping of files. (e.g. look like a worksurface)
    -   As a result, the only difference between a file and a worksurface is what tags the file has.
    -   This means that new worksurfaces will have a file on them by default. This file is the data for the worksurface.
    -   To create a workspace:
        -   Make a file that has `builder.context` set to any value.
        -   This value is the context that the file is visualizing.
        -   _To make other files show up in this context you simply create a tag with the same name as the context as set its value to `true`._
        -   **Note that when you create a worksurface in worksurface mode we do this for you automatically.**
    -   A couple tags were changed:
        -   `_position`
            -   Split into 3 different tags. (x, y, z)
            -   To change the position of a file you use `{context}.x`, `{context}.y`, and `{context}.z` as the tag names.
        -   `_workspace`
            -   Now to place a file on a workspace you set the `{context}` tag to `true`
        -   All existing tags have been moved to the `aux` namespace.
            -   This affects `color`, `scale`, `stroke`, `line`, `label`, `movable`, and `stackable`.
            -   They have been changed to `aux.color`, `aux.scale`, `aux.stroke`, `aux.line`, `aux.label`, `aux.movable`, and `aux.stackable`.
        -   `_hidden`
            -   This option has been removed in favor of setting the `aux.color` tag to `transparent` or `clear`.
            -   To remove the lines you simply need to set the `stroke.color` tag to `transparent`/`clear`.
    -   Several new tags were added:
        -   `builder.context`
            -   Setting this to a value will cause the file to visualize the context that was specified.
            -   This means appearing like a worksurface and showing any files that have the related `{context}` tag set to `true`.
        -   `builder.context.x`, `builder.context.y`, `builder.context.z`,
            -   These tags specify the X, Y, and Z positions that the center of the worksurface is placed at.
        -   `builder.context.scale`
            -   This tag specifies the scale of the worksurface. (how big it is)
        -   `builder.context.grid.scale`
            -   This tag specifies the scale of the grid relative to the worksurface. (how big the grid squares are)
        -   `builder.context.defaultHeight`
            -   This tag specifies how tall the hexes on the worksurface are by default.
        -   `builder.context.size`
            -   This tag specifies how many hexes from the center the worksurface contains.
        -   `builder.context.minimized`
            -   This tag specifies whether the worksurface is minimized.
        -   `builder.context.color`
            -   This tag specifies the color that the worksurface is.

## V0.3.5

### Date: 2/26/2019

### Changes:

-   Fixed AR mode.
-   Restoring original background color when exiting AR mode.

## V0.3.4

### Date: 2/25/2019

### Changes:

-   Added stub for AUX Player.
-   Added subdomains for File Simulator (projector.filesimulator.com) and AUX Player (player.filesimulator.com).
-   Lots of file reorganization.
    -   `aux-projector` and `aux-player` are now togethor underneath `aux-web` along with any other common/shared files.
-   Fixed combining.

## V0.3.3

### Date: 2/21/2019

### Changes:

-   Implemented a word bubble to help make file labels more readable.

## V0.3.2

## Data: 2/21/2019

### Changes:

-   Nothing, just trying to get npm flow setup.

## V0.3.1

### Date: 2/20/2019

### Changes:

-   Added the ability to delete files by dragging them off a workspace.
-   Fixed the `destroy()` function in action scripts.

## V0.3.0

### Date: 2/14/2019

### Changes:

-   Added a recursion check to the formula evaluation code to prevent infinite loops from locking up the system.

## V0.2.30

### Date: 2/13/2019

### Changes:

-   Added Aux Debug page that can be reached by prepending `/aux-debug/` to your simulation id in the url.
    -   This page presents the AUX data in its raw JSON form and is updated live when changes arrive from the server.
    -   If you wanted to see the raw data for a simulation called `RyanIsSoCool` you would go to: `filesimulator.com/aux-debug/RyanIsSoCool`.
-   Add the ability to drag a stack of files
    -   For some reason the stack doesn't always move at the same time.
    -   It's some weird issue with not updating them fast enough or something.
-   Debounce updates to the recents list so that we're not forcing re-renders of the mini files all the time
-   Fix so that dragging new files doesn't cause a ton to get created
-   Cause formulas to be run when evaluating filters
    -   This also fixes the issue of numbers and true/false values not matching filters
-   Allow combining files that were just dragged from the file queue
-   Hide files without workspaces

    -   Also log out the file ID when this happens.

## V0.2.29

### Date: 2/13/2019

### Changes:

-   Fixed workspace mesh not updating properly.
-   Remove workspace if size is 0.
    -   Only allow shrinking of a workspace to 0 if there are no files on the workspace.
-   Implemented cleanup of a file's arrows/lines when it is destroyed.

## V0.2.28

### Date: 2/12/2019

### Changes:

-   Make the recent files list use 3D renders of the actual files.
-   Fixed issues with the lines not updating when worksurfaces minimize.
-   Disabled shadows.

## V0.2.27

### Date: 2/11/2019

### Changes:

-   Fix the weirdest bug that was caused by an internal error in Vue.js.
    -   It would do something to stop the touch events from being emitted.
    -   I'm not sure how it did that. Maybe changing focus or something.

## V0.2.26

### Date: 2/11/2019

### Changes:

-   Fixed touch scrolling.
-   Fixed an issue that would prevent immovable files from being dragged off of the recent files list.
-   Fixed an issue that allowed players to place files on minimized worksurfaces.
-   Fixed an issue that allowed minimized worksurfaces to snap together.
-   Made the recents list have 3 files at most.
-   Made files in the recents list not duplicate as long as their normal values are the same.
-   Made selecting a file in the recents list move the selected file to the front.
-   Made the first file in the list larger than the others.
-   Made dragging a file from the recents list not move the dragged file to the front of the list.

## V0.2.25

### Date: 2/11/2019

### Changes:

-   Added the first version of the file toolbar.
    -   This is a list of the user's recently edited files.
    -   Users can select a file from the toolbar to tap and place.
    -   They can also click and drag files out into the world.
-   Made minimized hexes 1/3 the scale of normal hexes.
-   Added the ability to minimize hexes while in file mode.
-   Moved extra buttons like the AR mode to the app sidebar.
-   Made the login email box into a name box.
-   Fixed destroyed blocks not dissapearing.
-   Made the tag input field use a placeholder instead of filling with actual text.
-   Fixed some input issues.

## V0.2.24

### Date: 2/8/2019

### Changes:

-   Scaled down color picker, removed scrolling, and made it slightly wider to accommodate mobile screens.
-   It is now possible to close the Color Picker by tapping on empty space (it will no longer open immediately when tapping of of it).
-   Allow camera dragging when performing click operation on file that is incompatible with the current user mode.
-   Prevent the user from changing the background color when in AR mode.
-   Added the ability to see other people and what they are looking at.
-   Added the ability to minimize worksurfaces.
    -   While minimized they can still be dragged around but changing the size and height is not allowed.
    -   The color can still be changed though.
-   Fixed an issue where everyone would try to initialize the globals file with the default color and get a merge conflict if it was different.

## V0.2.23

### Date: 2/7/2019

### Changes:

-   Made the info box default to closed.
-   Added initial version of WebXR support.
    -   Note that this is Mozilla's old crotchety WebXR and not the official standardized version.
    -   As such, it only works in Mozilla's WebXR Viewer app thing.
    -   Hopefully it doesn't break WebVR support.
-   Changed color picker to swatches style.
-   Can only change scene background color while in workspaces mode.
-   Changed `stroke.linewidth` to be `stroke.width`.

## V0.2.22

### Date: 2/7/2019

### Changes:

-   Color Picker component is now more generic. It invokes a callback function every time the color value changes that you can use to get the color value.
-   Made the QR code larger.
-   Change the scene’s background color by clicking on it and using the color picker.
-   Make basically all the text gray (title bar text, mode switch, add buttons, and the hamburger).
-   Changed color picker type to Compact style.

## V0.2.21

### Date: 2/7/2019

### Changes:

-   Changed the top bar and other buttons to have a white background.
-   Changed the red badge on the pencil to be a neutral gray.
-   Changed the actions icon.
-   Added a grid that is visible in hex edit mode.

## V0.2.20

### Date: 2/7/2019

### Changes:

-   Added color picker component.
-   Can change workspace color using color picker from the context menu.
-   Inverted touch input vertical rotation.
-   Clamping vertical rotation so that you can’t rotate underneath the ground plane.

## V0.2.19

### Date: 2/6/2019

### Changes:

-   Added `stroke.linewidth` to control how thick the stroke lines are.
-   Removed the Skybox.
-   Added the ability to change the vertical tilt of the camera by using two fingers and panning up and down.
-   Reworked the files panel to be easier to use.
    -   Added "+action" button for creating actions.
    -   Moved the "+tag" and "+action" buttons above the file table.
    -   Moved the "Clear selection" button to the header row on the file table.
    -   It still needs some of the scrolling features like not scrolling the header while scrolling the body of the table but for the most part it's done.
    -   Also needs the auto-zoom feature for users. After looking at possible implementations I've discovered that it should be easier to do this when the "seeing other people" update arrives.

## V0.2.18

### Date: 2/5/2019

### Changes:

-   Button polling is now implemented in `InputVR` for vr controllers: `getButtonDown`, `getButtonHeld`, `getButtonUp`.
-   Replaced `GameView.workspacePlane` with mathematical plane for workspace dragging.
    -   This fixes not being able to drag workspaces after we disabled the ground plane mesh.
-   Forcing touch input when being used on a VR capable device in non-VR mode. This fixes traditional browser input on devices like the Oculus Go.

## V0.2.17

### Date: 2/5/2019

### Changes:

-   Moved VR controller code to `InputVR` class.
-   Forcefully disconnecting the controller when exiting VR, this fixes bug with GamePad API when returning to VR mode.
-   Disabled visibility of scene’s ground plane.
-   `ControllerMesh` is now a special `Object3D` that is added to the root controller `Object3D` node.

## V0.2.16

### Date: 2/5/2019

### Changes:

-   Controller is represented as a red pointer arrow. It doesnt not currently allow you to interact yet.
-   Disabling shadows when in VR. Shadows are a significant performance cost in its current state, disabling them gives us 20-30+ fps boost in VR.
-   VR button is now hidden when WebVR is not detected.

## V0.2.15

### Date: 2/5/2019

#### Changes:

-   Changed the default cube color to be white.
-   Changed the default cube outline color to gray instead of invisible.
-   Fixed an issue with action filters where some values weren't able to be matched to a filter.
    -   This happened for some tag values that would be parsed from strings into their semantic equivalents.
    -   For example, `"true"` would get converted to `true` and `"123.456"` would get converted to `123.456`.
    -   This conversion was being ignored for filter values, so they would never match in these scenarios.
-   Fixed an issue with action scripts where copying a file would not copy its formulas.
-   Improved the `copy()` function used in action scripts to be able accept any number of arguments.
    -   This allows cascading scenarios like `copy(this, that, @name("joe"), @name("bob"))`.

## V0.2.14

### Date: 2/4/2019

#### Changes:

-   Added `scale.x`, `scale.y`, and `scale.z` tags to allow changing the scale of the cubes.
    -   `x` and `y` are width and thickness. `z` is height.
-   Dragging worksurfaces now no longer snaps to the center but stays relative to the cursor position.
-   Added `label.size` and `label.size.mode` tags.
    -   `label.size` sets the size of the label. Setting it to 1 means the default size and setting it to 2 means twice the default size.
    -   Setting `label.size.mode` to `"auto"` causes the label to appear a constant size no matter where the user's camera is in the scene.
-   Changed the renderer settings to render the 3D scene at the full device resolution.
    -   This will likely increase the accuracy of rendering results but may also cause performance to drop due to rendering a lot more pixels.
    -   Was previously using the browser-default pixel ratio.
-   Added beta support for Web VR devices.
-   Fixed an issue where worksurfaces that did not have default heights and were merged into other worksurfaces would cause those tiles to incorrectly appear with a height of `0`.
    -   The worksurfaces that did not have default heights were from old versions that did not allow changing heights.
-   Added the number of selected cubes to the info box toggle

## V0.2.13

### Date: 2/1/2019

#### Changes:

-   Camera now handles going from two touch -> one touch without jumping around.
-   Removed time instance in `Time.ts`.
-   Input and Time are both updated manually through `GameView`, we need less `requestAnimationFrame` calls when possible.
-   Fixed bug in `Input` that would cause touches to overwrite old ones on browsers that reuse `TouchEvent` identifiers.
-   Remaining `TouchData` finger indexes get normalized when touches are removed.
    -   i.e. if there are two touches and touch 0 gets removed, then touch 1 becomes touch 0.

## V0.2.12

### Date: 2/1/2019

#### Changes:

-   Added `#stroke.color` which sets an outline on the cube.
-   Added the ability to download `.aux` files.
-   Added the ability to upload `.aux` files into the current session.
-   Changed the URLs to not use `#`. (breaking change!)
-   Changed the home screen to be the root path (`/`) so sessions are now just `filesimulator.com/mysession`. (breaking change!)
-   Changed the login screen to be at `/login`. (So `login` is not a valid session ID anymore) (breaking change!)
-   Fixed an issue where destroyed objects were being returned in action script queries.
-   Fixed an issue that allowed files to be combined with themselves. (Sorry Jeremy!)
-   Fixed an issue where offline users would always overwrite file `_index` values if the index was at `0.`
-   Minor changes:
    -   Add a "continue as guest" button.
    -   Replace "File Simulator" with the session code unless they are in the default session.
    -   Disable auto-capitalization and autocorrect on the input fields.
    -   Change the "Add worksurface" and "Add file" buttons to just be a "+" icon.
    -   Change the mode switch to use icons instead of text for the label.
    -   Make the mode switch always appear white.
    -   Remove color integration from FileValue.
    -   Change "Nuke the site" to something a little more friendly.
    -   Change "+ New Tag" to "+tag".
    -   Change the deselect file button to a grey color.
    -   Change the info box header to "Selected Files".
    -   Change the info icon to a pencil icon.

## V0.2.11

### Date: 1/31/2019

#### Changes:

-   Changed the "X" used to deselect files into a "-" sign.
-   Added the ability to show a QR code linking to the session the current user is in.

## V0.2.10

### Date: 1/31/2019

#### Changes:

-   Added two different modes to help control what the user is interacting with
    -   The "Files" mode allows dragging files and making new files.
    -   The "Worksurfaces" mode allows dragging worksurfaces, making new worksurfaces, and interacting via clicking on them.
-   Re-added the ability to combine files
    -   Dragging a file onto another file will combine them if possible.
    -   If no filters match then the files will stack.

## V0.2.9

### Date: 1/31/2019

#### Changes:

-   Camera zooming with trackpad pinching is now supported.
-   Input now handles `WheelEvent` from the browser.
    -   `getWheelMoved()` - Returns true when wheel movemented detected.
    -   `getWheelData()` - Return wheel event data for the current frame.

## V0.2.8

### Date: 1/31/2019

#### Changes:

-   Disabled double-tap to zoom functionality that is added by iOS and Android by default.
-   Fixed an issue where files would all appear in the same spot upon first load of a session.
-   Added the Session ID to the top header.
-   After logging in, the user will now be redirected back to the session they first tried accessing.
-   Fixed some typos.

## V0.2.7

### Date: 1/30/2019

#### Changes:

-   Added `line.to` and `line.color` tags. `line.to` creates an arrow that points from the source file to the target file. An array of files is also supported.
-   Added formula support for `label`, `label.color`.
-   Added some functions to `FileCalculations` to help with handling of short file ids:
    -   `getShortId` - Return the short id for the file.
    -   `fileFromShortId` - Find file that matches the short id.
    -   `filesFromShortIds` - Find files that match the short ids.
-   Disabled depth buffer writing for the new SDF rendered font.
-   Running `updateMatrixWorld` function for `FileMesh` when its position is updated.
    -   This allows child objects to have accurate world positioning the moment its parent is moved instead of waiting for ThreeJS to run the next render update frame.

## V0.2.6

### Date: 1/28/2019

#### Changes:

-   Improved the game window to resize the renderer and camera automatically
-   Improved how the files window scales for small devices
-   Move the toolbar into a floating action button
-   Closing the info box now shows an icon in its place that can be used to reopen it
-   Selecting/changing files no longer re-opens the info box
-   Tags that the user adds to the info box are no longer automatically hidden

## V0.2.5

### Date: 1/28/2019

#### Changes:

-   Rotation with touch input now spins in the correct direction.
-   3D text rendering is now done with SDF (Signed Distance Field). This gives us a much cleaner and crisper text representation.
-   Added `label.color` tag that allows you to change the color of the label text.

## V0.2.4

### Date: 1/28/2019

In this version we improved workspaces and made other minor quality of life improvements.

#### Changes:

-   Added the ability to change hex heights
-   Added the ability to stack cubes on top of each other
-   Added the ability to drag single hex tiles onto other workspaces
-   Added a `list()` formula function that is able to calculate which files are stacked on top of each other.
-   Made the square grid tiles visible only if they are over a related hex tile
-   Made hexes have a short height by default
-   Made hexes larger by default
-   Made cubes always attach to a workspace
-   Made only the grid that a cube is being dragged onto visible

##V0.2.1
###Date: 1/22/2019
In this version we added support for multiple simultaneous sessions. When logging in users can optionally provide a “Session ID” that will put them into that session. Alternatively, they can type the Session ID into the URL and go there directly. Sharing URLs to share your session is also supported.

#### Changes:

-   Multi-Session Support
    -   Users enter in a Session ID to go to a sandbox all their own.
    -   They can also share the URL with other people to be put directly into that session.
-   Hexes no longer have bevels.
-   In Formulas, hashtag expressions which have only a single result now return that result directly instead of in an array.
    -   For example, If there was only one file with a #sum set to “10” and there was a formula “=#sum”
        -   In v0.2.0 the formula would equal “[10]”
        -   In v0.2.1 the formula would equal “10”

## V0.2.0

### Date: 1/16/2019

In this version we added support for offline mode and made general improvements to the user interface.

#### Changes:

-   Added offline mode
    -   After loading the app over HTTPS, the user will be able to go completely offline (airplane mode) and still be able to access everything. This means:
        -   The app should load
        -   The user should be able to create new files and workspaces
        -   They should be able to edit tags and perform actions.
    -   When new app versions are available, the user will be prompted to refresh the page to use the new version.
        When the user goes back online the app will attempt to sync with the server. If successful, then everyone else will be able to see their changes because they have been synced.
    -   If syncing is not successful, then this is because of one or more merge conflicts between the user’s version and the server’s version.
        -   Merge conflicts happen when two users edit the same tag to different values.
        -   The computer doesn’t know which is the most valid so it has to ask the user.
    -   When merge conflicts happen a notification will pop up and prompt the user to fix them.
        -   This prompt will also be in the side bar underneath the hamburger menu.
    -   Until the user fixes the merge conflicts any changes they make will not be synced to the server.
    -   When the user fixes the merge conflicts, their state is synced to the server and everyone is able to see it.
    -   The sidebar will show the current online/offline synced/not synced status. Right clicking it will give the option to force the app into offline mode for testing and vice versa.
-   Added a nuke button
    -   This button allows the user to delete everything in the website.
    -   This is only for testing so don’t expect it to work in all cases. In particular, don’t expect it to work super well when there are multiple people on the site at a time.
-   Removed test buttons from the sidebar
-   Changed the version number to be based on the latest annotated git tag. This will let us have full control over the version numbers while making them a lot more human readable. Upon hover it will also show the git commit hash that the build was made from.<|MERGE_RESOLUTION|>--- conflicted
+++ resolved
@@ -14,15 +14,12 @@
     -   Added `player.moveTo()` to instantly tween the camera to a bot.
         -   In the future, custom tween durations will be supported.
     -   Changed the low camera angle limit to 32 degrees from 10 degrees.
-<<<<<<< HEAD
     -   `onCombineExit` action will now fire alongside the `onCombine` action.
     -   Newly created contexts will no longer be autoselected.
     -   Toast messages will now only remain on screen for 2 seconds.
-=======
     -   Added the ability to send webhooks from the server.
         -   You can also tell the server to send a webhook via `remote(webhook())`.
         -   This is useful for getting around CORS issues.
->>>>>>> 737d6a31
 -   Bug Fixes
     -   Fixed `player.tweenTo()` to not change the zoom level when it is not specified.
     -   Tweens will now work better with the `onPlayerEnterContext` action.
