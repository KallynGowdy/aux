--- conflicted
+++ resolved
@@ -31,12 +31,9 @@
     -   Improved the server to update a tag indicating whether a user is active or not.
         -   The tag is `aux.user.active` and is on every player bot.
         -   The user frustums have been updated to use this value for detecting if a player is active or not.
-<<<<<<< HEAD
-        -   Removed the depreciated tags: `aux.context.surface.grid`, `aux.context.surface.defaultHeight`, `aux.input`, `aux.input.target`, and `aux.input.placeholder`.
-        -   Made the text editor in sheet go all way to the bottom of the screen when the sheet is toggled to fullscreen mode.
-=======
+    -   Removed the depreciated tags: `aux.context.surface.grid`, `aux.context.surface.defaultHeight`, `aux.input`, `aux.input.target`, and `aux.input.placeholder`.
+    -   Made the text editor in sheet go all way to the bottom of the screen when the sheet is toggled to fullscreen mode.
     -   Removed the `event()` function from action scripts.
->>>>>>> e696226f
 -   Bug Fixes
     -   Destroying a bot will no longer keep a mod of the bot in the selection.
     -   Modballs will no longer appear as the file rendered when searching for bots.
