--- conflicted
+++ resolved
@@ -8,10 +8,6 @@
 
 -   Improvements
     -   Restricted onCombine feature to only fire in aux-player and restrict it from happening on aux-builder.
-<<<<<<< HEAD
-    -   Added a zoom property to the `tweenPlayerTo` function to set a consistent zoom on file focus.
-
-=======
     -   Removed the `clone()` function.
     -   Improved the `create()` function to be able to accept lists of diffs/files.
         -   This allows you to quickly create every combination of a set of diffs.
@@ -23,7 +19,6 @@
     -   Improved how we position files to prevent two files from appearing at the same index.
         -   Creating new files at the same position will now automatically stack them.
         -   Stacking is determined first by the index and second by the file ID.
->>>>>>> 87311d09
 -   Bug Fixes
     -   Stopped sheet closing bug from taking multiple clicks to reopen.
 
