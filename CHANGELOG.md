# AUX Changelog

## V0.7.5

<<<<<<< HEAD
### Date: TBD
=======
### Date: 05/21/2019
>>>>>>> 4f32b0c8

### Changes:

-   Improvements
<<<<<<< HEAD
    -   Tag compression to the table for tags with 3 or more similar starting sections(The series of characters before the first period in the tag).
=======
    -   Made switching contexts in AUX Player via `player.goToContext()` fast by not triggering a page reload.
    -   Forced each channel in AUX Player to display the same context as the primary context.
>>>>>>> 4f32b0c8

## V0.7.4

### Date: 05/20/2019

### Changes:

-   Improvements
    -   Added the `NODE_PORT` environment variable to determine which port to use for HTTP in production.
-   Bug Fixes
    -   Fixed SocketManager to build the connection url correctly.

## V0.7.3

### Date: 05/20/2019

### Changes:

-   Bug Fixes
    -   Updated sharp to v0.22.1

## V0.7.2

### Date: 05/20/2019

### Changes:

-   Bug Fixes
    -   Fixed an issue where the server would return the wrong HTML page for AUX Player.

## V0.7.1

### Date: 05/20/2019

### Changes:

-   Bug Fixes
    -   Fixed an issue with running AUX on a .local domain that required HTTPs.

## V0.7.0

### Date: 05/20/2019

### Changes:

-   Improvements
    -   Search bar will now always remain across the top of builder.
    -   Made the `aux.context.grid` tag not use objects for hex heights.
    -   Made `auxplayer.com/channel` load AUX Builder and `auxplayer.com/channel/context` load AUX Player.
    -   Added `onConnected()` and `onDisconnected()` events to notify scripts when the user becomes connected for disconnected from the server.
    -   Added `player.isConnected()` to help formulas easily determine if the player is currently connected.
        -   Works by checking the `aux.connected` tag on the user's file.
-   Bug Fixes
    -   Allow for the expansion and shrinking of hexes after they have been raised or lowered.
    -   Clicking on the diff bursh in builder will now make the sheets appear correctly.
    -   Selecting the file ID in builder will now no longer change the zoom that sent the camera too far away.
    -   Upon shrinking the hex grid, hexes will now remain if a file is on top of it.
    -   Clicking on a non centeral hex did not show correct raise and lower options, now it does.
    -   Fixed an issue that would cause a formula to error if evaluating an array which referenced a non-existant tag.
        -   In the test scenario, this made it appear as if some blocks were able to be moved through and other blocks were not.
        -   In reality, the filter was breaking before it was able to evaluate the correct block.
        -   This is why re-creating a file sometimes worked - because the new file might have a lower file ID which would cause it to be evaluated before the broken file was checked.
    -   Fixed an issue that would cause the formula recursion counter to trigger in non-recursive scenarios.

## V0.6.5

### Date: 05/10/2019

-   Improvements
    -   Added `aux.iframe` tag that allows you to embed HTML pages inside an AUX.
        -   Related iframe tags:
            -   `aux.iframe`: URL of the page to embed
            -   `aux.iframe.x`: X local position
            -   `aux.iframe.y`: Y local position
            -   `aux.iframe.z`: Z local position
            -   `aux.iframe.size.x`: Width of the iframe plane geometry
            -   `aux.iframe.size.y`: Height of the iframe plane geometry
            -   `aux.iframe.rotation.x`: X local rotation
            -   `aux.iframe.rotation.y`: Y local rotation
            -   `aux.iframe.rotation.z`: Z local rotation
            -   `aux.iframe.element.width`: The pixel width of the iframe DOM element
            -   `aux.iframe.scale`: The uniform scale of the iframe plane geometry

## V0.6.4

### Date: 05/09/2019

### Changes:

-   Changes
    -   Made cloned files **not** use the creation hierarchy so that deleting the original file causes all child files to be deleted.
-   Bug Fixes
    -   Fixed the "Destroy file" button in the file sheet to allow destroying files while searching.

## V0.6.3

### Date: 05/09/2019

### Changes:

-   Improvements
    -   Made cloned files use the creation hierarchy so that deleting the original file causes all child files to be deleted.
-   Bug Fixes
    -   Fixed an issue that caused clonable files to not be cloned in AUX Player.

## V0.6.2

### Date: 05/09/2019

### Changes:

-   Improvements
    -   Allow users to determine which side of the file they have clicked on by using `that.face` variable on an `onClick` tag.
    -   Removed `aux.pickupable` and replaced it with special values for `aux.movable`.
        -   Setting `aux.movable` to `true` means it can be moved anywhere.
        -   Setting `aux.movable` to `false` means it cannot be moved.
        -   Setting `aux.movable` to `clone` means that dragging it will create a clone that can be placed anywhere.
        -   Setting `aux.movable` to `pickup` means it can be moved into any other context but not moved within the context it is currently in (only applies to AUX Player).
        -   Setting `aux.movable` to `drag` means it can be moved anywhere within the context it is currently in but not moved to another context. (only applies to AUX Player).
    -   Added the ability to destroy files from the file sheet.
    -   Added the ability to display a QR Code from formula actions.
        -   Use `showQRCode(data)` and `hideQRCode()` from formula actions.
    -   Added the ability to create a new empty file from the file sheet.
        -   Doing so will automatically select the new file and kick the user into multi-select mode.
    -   Added the ability to whitelist or blacklist users by using `aux.whitelist` and `aux.blacklist`.
        -   For example, setting `aux.whitelist` to `Kal` will ensure that only users named `Kal` can access the session.
        -   Similarly, setting `aux.blacklist` to `Kal` will ensure that users named `Kal` cannot access the session.
        -   In the case of a name being listed in both, the whitelist wins.
-   Bug Fixes
    -   Fixed an issue where long tapping on a file would register as a click on mobile.
    -   Dragging a minimized workspace will no longer change its z value for depth, only its x and y.

## V0.6.1

### Date: 05/07/2019

### Changes:

-   Bug Fixes
    -   Fixed the Copy/Paste shortcuts to make `Cmd+C` and `Cmd+V` work on Mac.

## V0.6.0

### Date: 05/07/2019

### Changes:

-   Improvements

    -   Added an `aux.progressBar` tag that generates a progressbar above the file, this tag can be set to any value form 0 to 1.
        -   This new tag also has additionally: `aux.progressBar.color` and `aux.progressBar.backgroundColor` to color the progressbar's components.
        -   This tag also has: `aux.progressBar.anchor` to set the facing direction of the progress bar relative to the file.
    -   Added `aux.pickupable` to control whether files can be placed into the inventory in the player or not, will be true (able to be put in inventory) by default.
        -   If `aux.pickupable` is true but `aux.movable` is false, the file can still be dragged into the inventory without moving the file position. It can also be dragged out of the inventory by setting the file position only until is is placed, then not allowing position changes again as `aux.movable` is still false.
    -   Added the ability to load additional channels into an AUX Player channel.
        -   Channels can be loaded from any reachable instance of AUX Server. (auxplayer.com, a boobox, etc.)
        -   To add a channel to your AUX Player, simply open the hamburger menu and click "Add Channel".
            -   Enter in the ID of the channel you want to load.
            -   There are several options:
                -   A URL (`https://auxplayer.com/channel/context`)
                -   A remote context ID (`auxplayer.com/channel/context`)
                -   A local context ID (`channel/context`)
                -   A local channel ID (`channel`)
        -   To remove a channel, open the hamburger menu and click on the one you want to remove.
        -   Channels can also be loaded by putting them in the query string of the URL.
            -   This is done by adding a parameter named `channels` set to the ID of the channel that you want to load.
            -   For example, `channels=abc/test` will load the `abc/test` channel.
            -   As a result, the URL ends up looking something like this `https://auxplayer.com/channel/context?channels=abc/test&channels=other/channel`.
            -   Note that you can only add channels this way. You must go to the hamburger menu to remove a channel.
                -   Sharing URLs will cause all the channels you have loaded to show up for someone else but it won't remove any channels they already have loaded.
        -   Added several new formula functions:
            -   `superShout(event, arg)` performs a shout that goes to every loaded channel. This is the only way for channels to communicate with each other.
            -   `player.loadChannel(id)` loads the channel with the given ID.
            -   `player.unloadChannel(id)` unloads the channel with the given ID.
        -   Additionally, the following events are always sent to every channel:
            -   `onQRCodeScannerOpened()`
            -   `onQRCodeScannerClosed()`
            -   `onQRCodeScanned()`
            -   `onTapCode()`
        -   How it works
            -   Channels are loaded by creating files in the user's "simulation context".
                -   You can get the user's simulation context by using `player.getFile().aux._userSimulationsContext`.
            -   AUX Player looks for these files and checks if they have a `aux.channel` tag.
                -   For files that do, then the `aux.channel` tag value is used as a channel ID and then AUX Player loads it for each file.
                -   Files that don't are ignored.
            -   Note that because we have multiple channels loaded there are multiple user files and global files.
                -   This is fine because channels cannot lookup files that other channels have.
                -   Because of this, a user also has multiple simulation contexts.
                -   This works out though, because we merge all the simulation contexts and remove duplicate channels.
                -   When `player.unloadChannel(id)` is called, we only remove simulation files that are in the channel that the script is running in.
                -   As a result, if another channel has called `player.loadChannel(id)` with the same ID the channel will remain loaded because at least one channel has requested that it be loaded.
    -   Added in a tween for the zoom that fires once a file has been focused on, it will tween to file position then zoom to the set zoom value.
    -   Added `whisper(file, event, argument)` formula function that sends shouts to a single file.
    -   Added a `aux.version` tag to the globals file which will be used to help determine when breaking changes in the AUX file format occur.
    -   Added the ability to copy and paste file selections in AUX Builder.
        -   Pressing `Ctrl+C` or `Cmd+C` will cause the currently selected files to be copied to the user's clipboard.
        -   Pressing `Ctrl+V` or `Cmd+V` will cause the currently selected files to be pasted into the world where the user's cursor is.
        -   Does not interfere with normal copy/paste operations like copying/pasting in input boxes.
        -   If a worksurface is included in the user's selection the new worksurface will be duplicated from it.
            -   This allows you to do things like copy the context color.
            -   Any files that are being copied from the old worksurface to the new one will also maintain their positions.
    -   Added the ability to copy worksurfaces AUX Builder using the new `"Copy"` option in the context menu.
        -   Using the `Ctrl+V` keybinding after copying the worksurface will paste a duplicate worksurface with duplicates of all the files that were on the surface.
    -   Added the ability to drag `.aux` files into AUX Builder.
        -   This will upload them just like the upload option in the hamburger menu.
    -   Added `player.hasFileInInventory(file)` formula function that determines if the given file or list of files are in the current player's inventory.
        -   As a part of this change, it is now possible to use the other user-related functions in formulas.
    -   Moved the `handlePointerEnter` and `handlePointerExit` function logic to only work in `PlayerInteractionManager`.
    -   Added the `handlePointerDown` to `PlayerInteractionManager` so down events in general can be collected on the player.
    -   Clicking on the `Raise` and `Lower` options on the workspace dropdown will now effect the entrire workspace if it has been expanded.

## V0.5.4

### Date: 04/29/2019

### Changes:

-   Improvements
    -   Changed AUX Player's default background color to match the dark background color that AUX Builder uses.
    -   Changed the globals file to look like a normal file when created and be labeled as "Global".
    -   Updated all the formula functions to use the new naming scheme.
    -   Added the ability to drag worksurfaces when they are minimized.
        -   Setting `aux.context.movable` to `false` will prevent this behavior.
    -   Selecting an item in the inventory no longer shows a selection indicator.
-   Bug Fixes
    -   The inventory placeholders should now always appear square.
    -   Dragging an item out of the inventory will now always remove the image of that item in the inventory.

## V0.5.3

### Date: 04/26/2019

### Changes:

-   Bug Fixes
    -   Fixed an issue that would cause data loss on the server.
        -   The issue was caused by not cleaning up some resources completely.
        -   Because some services were left running, they would allow a session to run indefinitely while the server was running but were not saving any new data to the database.
        -   As a result, any changes that happened after the "cleanup" would be lost after a server restart.

## V0.5.2

### Date: 04/26/2019

### Changes:

-   Improvements
    -   Set builder's default background color to dark gray. Player remains the light blue.
    -   Changed the `onDragAny/onDropAny` actions to be `onAnyDrag/onAnyDrop`.
    -   `formula-lib.ts` has changed `isPlayerInContext` export to `player.isInContext`.
    -   `formula-lib.ts` has changed `makeDiff` export to `diff`.
    -   Made the mini file dots much smaller.
    -   Added the ability to show and hide a QR Code Scanner using the `openQRCodeScanner()` and `closeQRCodeScanner()` functions.
        -   Upon scanning a QR Code the `onQRCodeScanned()` event is triggered with the `that` variable bound to the scanned QR code.
        -   The `onQRCodeScannerOpened()` event is triggered whenever the QR Code Scanner is opened.
        -   The `onQRCodeScannerClosed()` event is triggered whenever the QR Code Scanner is closed.
    -   Moved the file sheet to the right side of the screen.
-   Bug Fixes
    -   Fixed an issue with trying to load a WebP version of the "add tag" icon in Safari.
        -   Safari doesn't support WebP - so we instead have to load it as a PNG.
    -   Fixed the proxy to return the original content type of images to Safari.
        -   Because Safari doesn't support WebP we can't automatically optimize the images.

## V0.5.1

### Date: 04/25/2019

### Changes:

-   Improvements
    -   Automatically log in the user as a guest if they attempt to got to as context without being logged in.
-   Bug Fixes
    -   Stopped a new Guest's username from saying `guest_###` upon logging into a new guest account for the first time.
    -   Fixed highlighting issues when dragging files around.
    -   Totally removed the AUX Player toolbar so that it doesn't get in the way of input events. (Was previously just transparent)
    -   Fixed an issue with files not responding to height changes on a hex when the config file wasn't in the same context.

## V0.5.0

### Date: 04/25/2019

### Changes:

-   Improvements
    -   Restricted onCombine feature to only fire in aux-player and restrict it from happening on aux-builder.
    -   Removed the `clone()` function.
    -   Improved the `create()` function to be able to accept lists of diffs/files.
        -   This allows you to quickly create every combination of a set of diffs.
        -   For example, `create(this, [ { hello: true }, { hello: false } ])` will create two files. One with `#hello: true` and one with `#hello: false`.
        -   More complicated scenarios can be created as well:
            -   `create(this, [ { row: 1 }, { row: 2 } ], [ { column: 1 }, { column: 2 } ])` will create four files for every possible combination between `row: 1|2` and `column: 1|2`.
            -   `create(this, { 'aux.color': 'red' }, [ makeDiff.addToContext('context_1'), makeDiff.addToContext('context_2') ])` will create two files that are both red but are on different contexts.
            -   `create(this, @aux.color('red'), { 'aux.color': 'green' })` will find every file that is red, duplicate them, and set the new files' colors to green.
    -   Improved how we position files to prevent two files from appearing at the same index.
        -   Creating new files at the same position will now automatically stack them.
        -   Stacking is determined first by the index and second by the file ID.
    -   Added a zoom property to the `tweenPlayerTo` function to set a consistent zoom on file focus.
    -   Moved the worksurface context menu options to files mode.
    -   Moved the channel name to the hamburger menu and added the QR Code to the menu as well.
    -   Worksurface improvements
        -   Removed the header in AUX Player so that only the hamburger menu is shown.
        -   Removed the option to enter into worksurfaces mode.
            -   If users are already in worksurfaces mode then they can still exit.
        -   Removed the ability to snap or drag worksurfaces.
        -   Removed the ability to change the worksurface color.
    -   Removed the change background color context menu.
    -   Made the globals file generate as a worksurface.
    -   File Sheet/Search improvements
        -   Removed the edit icon and replaced it with a search icon at the top right of the top bar.
        -   Added the ability to save a `.aux` file from the current selection/search.
        -   Moved the "+tag" button to the left side of the panel and added an icon for it.
        -   Added another "Add Tag" button to the bottom of the tags list.
        -   Added the ability to show the list of selected file IDs in the search bar.
-   Bug Fixes
    -   Stopped sheet closing bug from taking multiple clicks to reopen.

## V0.4.15

### Date: 04/22/2019

### Changes:

-   Improvements

    -   Added a basic proxy to the server so that external web requests can be cached for offline use.
        -   Only works when the app is served over HTTPS.
        -   Uses service workers to redirect external requests to the server which can then download and cache the resources.
            -   Shouldn't be a security/privacy issue because all cookies and headers are stripped from the client requests.
            -   As a result this prevents users from adding resources which require the use of cookies for authorization.
            -   A nice side-effect is that it also helps prevent advertisers/publishers from tracking users that are using AUX. (Cookie tracking and Browser Fingerprinting are prevented)
        -   Currently, only the following image types are cached:
            -   `PNG`
            -   `JPG`
            -   `GIF`
            -   `WEBP`
            -   `BMP`
            -   `TIFF`
            -   `ICO`
        -   Upon caching an image, we also optimize it to WEBP format to reduce file size while preserving quality.
    -   Added `onPointerEnter()` and `onPointerExit()` events that are triggered on files that the user's cursor hovers.
    -   Added a pre-commit task to automatically format files.
    -   Formatted all of the source files. (TS, JS, Vue, JSON, HTML, CSS)
    -   Added an option to the dropdown in aux-builder to jump to aux-player for the current context
    -   `formula-lib.ts` has added a `isPlayerInContext` function to determine if path is in the expected context in aux-player.
    -   `formula-lib.ts` has changed `tweenTo` function to `tweenPlayerTo` for better clarity on the function's use.

## V0.4.14

### Date: 04/19/2019

### Changes:

-   Improvements
    -   Users that join as a guest will now have a cleaner visible name of `Guest`.
    -   Removed the builder checkbox on the new workspace popup to make the feature cleaner.
    -   Added the ability to zoom to a file by tapping/clicking its ID in the file sheet.
    -   Added a couple script functions:
        -   `tweenTo(file or id)` causes the current user's camera to tween to the given file. (just like how the sheet does it)
        -   `toast(message)` causes a toast message to pop up with the given message. It will automatically go away after some time.

## V0.4.13

### Date: 04/18/2019

### Changes:

-   Improvements
    -   Can load external images by setting `aux.image` to an image url.
        -   **NOTE:** The remote server must be CORS enabled in order to allow retrieval of the image.
    -   Added `sprite` as an option for `aux.shape`.
        -   This is a camera facing quad that is great for displaying transparent images.
    -   Added several events:
        -   `onCreate()` is called on the file that was created after being created.
        -   `onDestroy()` is called on the file just before it is destroyed.
        -   `onDropInContext()` is called on all the files that a user just dragged onto a context. (`that` is the context name)
        -   `onDragOutOfContext()` is called on all the files that a user just dragged out of a context. (`that` is the context name)
        -   `onDropAnyInContext()` is called on all files when any file is dragged onto a context. (`that` is an object that contains the `context` and `files`)
        -   `onDragAnyOutOfContext()` is called on all files when any file is dragged out of a context. (`that` is an object that contains the `context` and `files`)
        -   `onDropInInventory()` is called on the file that a user just dragged into their inventory.
        -   `onDragOutOfInventory()` is called on the file that a user just dragged out of their inventory.
        -   `onDropAnyInInventory()` is called on all files when any file is dragged into the user's inventory. (`that` is the list of files)
        -   `onDragAnyOutOfInventory()` is called on all files when any file is dragged out of the user's inventory. (`that` is the list of files)
        -   `onTapCode()` is called on every file whenever a 4 digit tap code has been entered. (`that` is the code)
            -   It is recommended to use an `if` statement to filter the tap code.
            -   This way you won't get events for tap code `1111` all the time due to the user tapping the screen.
        -   All of the drag/drop events are triggered once the user is done dragging. (not during their drag)
    -   Added checkboxes the new workspace modal to allow users to set whether it should show up in builder, player, or both.

## V0.4.12

### Date: 04/17/2019

### Changes:

-   **Breaking Changes**
    -   Changed worksurfaces and player config files to use `{context}.config` instead of `aux.builder.context` and `aux.player.context`.
        -   This also allows people to specify formulas on a per-context basis.
        -   We call these new tags "config tags".
        -   For example, you can show the `hello` context in both AUX Builder and AUX Player by setting the `hello.config` tag to `true`.
        -   Because of this change, existing worksurfaces no longer work. To regain your worksurfaces, do a search for `@aux.builder.context` and then create a config tag for the worksurfaces that are found.
    -   Changed worksurface config values to use `aux.context.{value}` instead of `aux.builder.context.{value}`.
        -   Removing `builder` from the name makes it easier to understand that the tags are describing the contexts that the file is configuring.
    -   Renamed `aux._parent` to `aux._creator`.
    -   Moved functions that create file diffs to their own namespace.
        -   `xyzDiff()` is now `makeDiff.xyz()`
        -   so `addToContextDiff()` is now `makeDiff.addToContext()`
-   Bug Fixes
    -   Fixed an issue that would prevent some files from showing up in Aux Builder due to being created with incorrect data.
    -   Fixed the ability to shrink worksurfaces.
-   Improvements
    -   Added the ability to pass arguments in `shout()`.
        -   For example, you can pass the number 11 to everything that has a `handleMessage()` tag using `shout("handleMessage", 11)`.
    -   Added `isBuilder` and `isPlayer` variables to formulas.
        -   This allows formulas to tell whether they are being run in AUX Builder or AUX Player.
        -   Using these variables in combination with config tags allows specifying whether a context should show up in AUX Builder or AUX Player.
        -   For example, the `hello` context will only show up in AUX Builder when the `hello.config` tag is set to `=isBuilder`.
    -   Added the ability to pass an array of files to `clone()` and `destroy()`.
    -   Changed the generated context ID format from `aux._context_{uuid}` to `context_{short-uuid}`.
    -   Added `aux.mergeable` so control whether diffs can be merged into other files.
    -   Added `md-dialog-prompt` to `GameView` to allow users to set custom contexts for new workspaces.
    -   Removed the `_destroyed` tag. Setting it now does nothing.
    -   Aux Player now uses `aux.context.color` value as the scene's background color.
        -   If `aux.context.color` has no value or is undefined, then it will fall back to `aux.scene.color`.
    -   Made diff toolbar in AUX Builder transparent and Inventory toolbar in AUX Player mostly transparent (slots are still lightly visible.)
    -   Added a trash can that shows up when dragging a file.
        -   Dragging files onto this trash can causes the file to be deleted.
        -   Dragging a diff onto the trash can causes the diff to be cleared.
    -   Added support for `aux.label.anchor` to allow positioning of the label.
        -   Supported values are:
            -   top (default)
            -   left
            -   right
            -   front
            -   back
            -   floating (word bubble)

## V0.4.11

### Date: 04/12/2019

### Changes:

-   Improvements
    -   Updated mesh materials and scene lighting to provide a cleaner look and more accurate color representation.
    -   Dragging files off of worksurfaces no longer deletes them but simply removes them from the context.
    -   Functions:
        -   The `clone()` and `copy()` functions have been changed to accept the first parameter as the creator. This means instead of `clone(this)` you would do `clone(null, this)`. Because of this change, `cloneFrom()` and `copyFrom()` are redundant and have been removed.
        -   The `clone()` and `copy()` functions now return the file that was created.
        -   New Functions:
            -   `addToContextDiff(context, x (optional), y (optional), index (optional))` returns an object that can be used with `create()`, `clone()`, or `applyDiff()` to create or add a file to the given context.
            -   `removeFromContextDiff(context)` returns an object that can be used with `create()`, `clone()`, or `applyDiff()` to remove a file from the given context.
            -   `addToContext(file, context)` adds the given file to the given context.
            -   `removeFromContext(file, context)` removes the given file from the given context.
            -   `setPositionDiff(context, x (optional), y (optional), index (optional))` returns a diff that sets the position of a file in the given context.
            -   `addToMenuDiff()` returns a diff that adds a file to the user's menu.
            -   `removeFromMenuDiff()` returns a diff that removes a file from the user's menu.
        -   Other changes
            -   `create()`, `clone()`, and `createMenuItem()` all support using files as diffs.

## V0.4.10

### Date: 04/11/2019

### Changes:

-   Bug Fixes
    -   Fixed an issue that prevented shouts from adding menu items to the user's menu.
    -   Fixed an issue that caused all users to have hexes.

## V0.4.9

### Date: 04/11/2019

### Changes:

-   Bug Fixes
    -   Fixed a build error.
-   Other improvements
    -   Fudging orthographic camera user context position based on its zoom level. This is not a perfect implementation but does provide a better sense of “where” ortho are when using zoom.

## V0.4.8

### Date: 04/11/2019

### Changes:

-   Bug Fixes
    -   Fixed some broken tests.

## V0.4.7

### Date: 04/11/2019

### Changes:

-   Bug fixes
    -   Typing `=` into a cell should no longer cause issues.
-   Improvements
    -   Menus
        -   Files can now be added to the user's menu.
        -   The items will only show up in AUX Player.
        -   Several functions have been added to help with adding and creating menu items:
            -   `createMenuItem(category, label, actionScript, data (optional))` will create a new file and add it to the current user's menu.
            -   `destroyMenuItem(category)` will destroy any files in the current user's menu with the given category.
            -   `destroyAllMenuItems()` will destroy all files in the current user's menu.
            -   `addToMenu(file)` will add the given file to the current user's menu.
            -   `removeFromMenu(file)` will remove the given file from the current user's menu.
        -   In addition, the following tags control various properties on menu items.
            -   `aux.label` controls the text on the menu item.
            -   `aux.label.color` controls the text color of the menu item.
            -   `aux.color` controls the background color of the menu item.
            -   `onClick()` is called when the menu item is clicked.
            -   `aux.input` turns the menu item into an input that allows modification of the given tag name.
                -   Clicking on the menu item will show a dialog with an input box.
            -   `aux.input.target` indicates the file that the input tag should be set on.
                -   for example, setting `aux.input.target` to `=@name("joe")` will cause the input to change the tag on the file that has the `name` tag set to `joe`.
            -   `aux.input.placeholder` sets the placeholder text to use for the input box.
            -   `onSave()` is called after the user chooses to save their changes.
            -   `onClose()` is called after the dialog has been closed, regardless of whether the changes were saved or not.

## V0.4.6

### Date: 04/11/2019

### Changes:

-   Improvements

    -   Camera is now orthographic by default for both AUX Builder and AUX Player.
        -   There is a toggle button in the menu for builder and player that lets you toggle a perspective camera on/off.

## V0.4.5

### Date: 04/10/2019

### Changes:

-   Bug Fixes
    -   Fixed scrolling in the file panel.

## V0.4.4

### Date: 04/10/2019

### Changes:

-   Improvements:
    -   Diffballs
        -   The recent files list is now a "brush" that takes properties from the last file or tag that was modified.
        -   This means that you can now drag out a file on top of another file to paint the brush's tags onto another file.
        -   The effect is that you can copy and paste tags onto other files.
    -   File Selection
        -   The file panel now only shows the number of selected files when in multi-select mode.
        -   When in single select mode the "Unselect All" button is now a "Multi Select" button to transition to multi select mode.
        -   Hiding or showing the file panel no longer changes the file selection mode.
        -   Selecting the file brush at the bottom of the screen now opens the file panel to show the tags on the brush.
        -   When the brush is selected, the "Muti Select" button becomes a "Clear Diff" button which resets the brush to an empty file.

## V0.4.3

### Date: 04/09/2019

### Changes:

-   Improvements:

    -   Loading screen will show error if one occurs during load.
    -   Can close loading screen if error occurs by pressing the `DISMISS` button.

## V0.4.2

### Date: 04/09/2019

### Changes:

-   Added loading screen to Aux Builder and Aux Player.

## V0.4.1

### Date: 4/05/2019

### Changes:

-   Improvements
    -   File Selection
        -   There are now two file selection modes:
        -   Single select
            -   Users in single select mode are able to click files to automatically show the sheet for the selected file.
            -   Clicking in empty space will clear the selection.
            -   Holding control and selecting another file will add the clicked file to the user's selection and switch to multi-select mode.
            -   Closing the sheet or clicking "Unselect All" will cause the user's selection to be cleared.
        -   Multi select
            -   Works like the old way.
            -   Opening the sheet causes multi-select mode to be enabled.
            -   Alternatively, selecting a file while holding the control key will also cause multi-select mode to be enabled.
            -   While in multi select mode the sheet can be closed just like normal.
            -   Clicking "Unselect All" will cause the selection to be cleared and will switch back to single select mode.
    -   File Sheet
        -   Search
            -   The file sheet now includes a search icon that can be used to show a search bar.
            -   The search bar allows the user to type in formulas and see the results in realtime.
            -   Any files returned from the search are editable in the table.
            -   Other results (like numbers) are shown in a list.
            -   Using the `Ctrl+F` (`Cmd` is difficult to intercept) keyboard shortcut will open the sheet and automatically focus the search bar.
            -   Pressing `Enter` or the green checkmark next to the search bar will finish the search and automatically select any files returned from the search.

## V0.4.0

### Date: 4/04/2019

### Changes:

-   Bug Fixes:
    -   Fixed an issue with having multiple tabs open that caused the tabs to send events as each other.
        -   This was previously fixed but was re-broken as part of a bit of rework around storing atoms.
        -   The issue is that storage is shared between tabs so we need to make sure we're storing the data separately per tab.
        -   So the signatures were valid because they were sharing the same keys.
        -   Maybe something like a copy-on-write mechanism or splitting trees based on the site IDs could fix this in a way that preserves offline capabilities.
        -   Upon reload we would check local storage for currently used site IDs and pick one of the local site IDs that is not in use.
    -   Fixed an issue with scaling and user positions. The user positions were not being scaled to match the context that they were in.
    -   Made the server clear and re-create trees that get corrupted after a reload.
        -   This is a dangerous operation, we'll need to spend some dev time coming up with an acceptible solution to corrupted trees so that data doesn't get lost.
        -   Basically the issue is that we currently don't have a way to communicate these issues to users and make informed decisions on it.
        -   Also because of the issue with multiple tabs, we're always trying to load the tree from the server so we can't have the client send its state to recover.
        -   So, in the meantime, this is potentially an acceptible tradeoff to prevent people from getting locked out of simulations.
-   Other improvements

    -   Redirects
        -   Added the ability to redirect to `https://auxplayer.com` when accessing a context in a simulation.
        -   Added the ability to redirect to `https://auxbuilder.com` when accessing a simulation without a context.
    -   Dynamic client configuration
        -   The client now requests a configuration from the server on startup.
        -   This lets us handle some configuration tasks for the client at runtime from the server.
        -   Will be useful for managing URLs and other functionality for deployments to Raspberry PIs.
    -   Multi-line Editor
        -   Added the ability to show a multi-line text editor for tag values.
        -   This makes editing things like actions and formulas much easier.
    -   File Sheet Axis
        -   Improved the File Sheet to use CSS Grids instead of table elements.
        -   This gives us the capability to dynamically switch between row and column modes.
        -   Also gives us more control over sizing of elements and responsiveness.
    -   Inventory bar adjusts to mobile screen resolutions.
    -   Users are now represented as a semi-transparent square cone mesh.
    -   Scripting Improvements
        -   Added the ability to set tag values on files that are returned from `@` queries.
            -   For example, `@name('bob').name = 'joe'` changes the name of `bob` to `joe`.
            -   Caveats:
                -   Setting individual array values is not supported.
                -   So doing `this.colors[1] = 'blue'` would not change the second element of the `colors` tag to `blue`.
        -   Added the `aux._parent` tag that contains the ID of the file that a file is childed to.
        -   When `destroy(file)` is called all files that have `aux._parent` matching `file.id` will also be destroyed. This happens recursively.
        -   Added a new function `cloneFrom(file, ...newData)`.
            -   Similar to `clone(file, ...newData)` but sets `aux._parent` on the new file to `file.id`.
            -   The new file will have tags copied from `file` and the given list of objects.
        -   Added a new function `createFrom(file, data)`.
            -   Similar to `create(data)` but sets `aux._parent` on the new file to `file.id`.
            -   The new file will have tags from the given `data` parameter.

## V0.3.26

### Date: 4/01/2019

### Changes:

-   Bug Fixes
    -   Fixed worksurfaces to update when their `aux.builder.context` tag is updated.
-   Other improvements
    -   Improved the server to cleanup trees from memory that aren't in active memory.

## V0.3.25

### Date: 4/01/2019

### Changes:

-   Bug Fixes
    -   Fixed HTML Element targets not being captured as intended when using touch.
        -   This fixes inventory dragging for mobile.
    -   Fixed the ability to use indexer expressions in filters after @ or # queries.
        -   `=@nums()[0]` gets the first file with the `nums` tag on it.
    -   Fixed the ability to call functions in filters after @ or # queries.
        -   `=#nums().map(num => num + 10)` now works and produces a list of numbers where each number has 10 added to it.
    -   Fixed the ability to upload AUX files.
    -   Improved garbage collection so that it avoids expensive operations when there is nothing to remove.
    -   Fixed offline mode to work offline(!).
-   Other improvements
    -   Formulas now support using dots after @ or # queries. For example `=@name('bob').name` now works.
    -   Debug Page
    -   The debug page for AUX Builder has been moved to be after the simulation ID. So to access the debug page for `test` you would go to `https://auxbuilder.com/test/aux-debug`.
    -   The debug page now has a search bar that allows entering a formula to search through the file state.
    -   Added the ability for the debug page to search through destroyed files.
    -   Atom signatures are now only checked when adding individual atoms. This greatly improves loading performance.
    -   Refactored some of the logic around propagating file updates so that they can be more performant in the future.
    -   Destroying files by dragging them off of a worksurface or using the `destroy()` function in an action now uses the causal tree instead of setting the `_destroyed` tag to `true`. (Allows better garbage collection in the future)
    -   Improved first load performance by reducing the amount of work the browser needs to do to store a tree in IndexedDB.
    -   Improved performance for inserting atoms into the weave.

## V0.3.24

### Date: 3/28/2019

### Changes:

-   Features:
    -   Can drag files to and from user's inventory in AUX Player.
    -   Added support for cryptograhpically signing and verifiying events.
    -   Renamed `scale.x`, `scale.y`, and `scale.z` to `aux.scale.x`, `aux.scale.y`, and `aux.scale.z`.
    -   Added the ability to use `aux.scale` to uniformly scale the file.
-   Bug Fixes
    -   Use context.z position has an offset from the calculated display z position in Aux Builder.
        -   Making context.z act as an offset allows context.z value of 0 to place the file on the “ground” regardless of tile height in Aux Builder and always place the file on the ground in Aux Builder.
        -   No more file clipping issues due to grid planes being at different heights between Aux Builder and Aux Player.
    -   Don't clear out tags that end with `.x`, `.y`, or `.z` when dragging new files from the recent files list.
    -   Fixed an issue with trees that could cause sibling atoms to be ignored or ordered improperly.
-   Other Improvements
    -   Builder context file now defaults to flat, clear, and not movable.

## V0.3.23

### Date: 3/26/2019

### Changes:

-   Features
    -   Can drag and combine files in AUX Player.
-   Buf Fixes

    -   Can snap hexes together again as long as there is no file on it (currently this includes the builder context file as well).
    -   Fixed an issue that allowed files representing worksurfaces to be dragged even if `aux.movable` was set to `false`.
    -   Fixed an issue that allowed files to be stacked on top of invisible files that were representing users.

## V0.3.22

### Date: 3/26/2019

### Changes:

-   Bug Fixes
    -   Fixed an issue where atoms could be placed in the wrong spot.
    -   Fixed an issue with importing atoms where the tree could become invalid.
-   Other Improvements
    -   Added some core functionality for the infinite mathematical grid in AUX Player.

## V0.3.21

### Date: 3/24/2019

### Changes:

-   Bug Fixes
    -   Fixed an issue where the server would start handing out old site IDs after a restart.
    -   Added the ability to reject events that become corrupted while in transit.

## V0.3.20

### Date: 3/23/2019

### Changes:

-   Bug Fixes
    -   Fixed another scenario where duplicate atoms could be added to a weave.

## V0.3.19

### Date: 3/23/2019

### Changes:

-   Bug Fixes
    -   Fixed Weaves to prevent duplicate atoms from being added in specific scenarios.
        -   This would cause peers to reject changes from each other.
        -   If the issue happened on the server then every client would reject data from the server until the server was restarted.
        -   The restart would cause the server to reload the atoms from the database, eliminating any duplicates.
    -   Fixed signing out and signing back in on AUX Player to put the user back in the context they were previously in.
    -   Fixed an issue that caused users to be invisible the first time they signed into an AUX Player context.

## V0.3.18

### Date: 3/23/2019

### Changes:

-   Bug Fixes
    -   Fixed so that users can actually log out.
    -   Fixed AR mode in AUX Player.
-   Other Improvements
    -   Added a progress spinner to the login pages.
    -   Added lerping to the user meshes so the position updates look more natural.

## V0.3.17

### Date: 3/22/2019

### Changes:

-   Bug Fixes
    -   Fixed so that updates are only sent every 1/2 second instead of up to every frame.

## V0.3.16

### Date: 3/22/2019

### Changes:

-   Bug Fixes
    -   Fixed an issue that would cause two browser tabs to go to war over which was the real tab for that user.
    -   Fixed an issue that would cause two browser tabs to potentially become inconsistent with each other because they were sharing the same site ID.
-   Other Changes
    -   Added a couple extra logs to MongoDBTreeStore.
    -   Added additional safegards against invalid events.

## V0.3.15

### Date: 3/22/2019

### Changes:

-   Bug Fixes
    -   Fixed an issue that prevented users from creating new simulations.
    -   Fixed an issue that caused duplicate files to be created in the game view.
    -   Fixed issues with logging in as the same user from different devices.
    -   Fixed an issue that would cause newly created trees to have garbage collection disabled.
-   Other Improvements
    -   Improved word bubble performance.
    -   Improved performance when loading large causal trees.
    -   Added additional validations when importing trees to prevent errors down the road.
    -   Improved the server to add a root atom if loading a tree that has no atoms.

## V0.3.14

### Date: 3/22/2019

### Changes:

-   Bug Fixes
    -   Fixed CausalTreeServer to save imported atoms.
    -   Fixed CausalTreeServer to not re-store atoms each time it loads the tree from the database.
    -   Make CausalTree export version 3 trees.
    -   Make CausalTree collect garbage after importing.
-   Other Changes
    -   Enable some debug logs.

## V0.3.13

### Date: 3/21/2019

### Changes:

-   Bug Fixes
    -   Reduced memory usage of worksurfaces. This makes it easier to create large worksurfaces.
    -   Fixed not being able to drag the camera around when tapping/clicking on a worksurface while in files mode.
    -   Added indexes to MongoDB collections so that queries won't be so slow.

## V0.3.12

### Date: 3/21/2019

### Changes:

-   Bug Fixes
    -   Fixed issues with slowdowns caused by continually re-saving the entire history.
    -   Fixed several performance issues related to labels and word bubbles.
    -   Changed the branding to AUX Builder from File Simulator.
    -   Fixed several issues with files and contexts in AUX Player.
        -   Files marked as `_destroyed` now no longer display.
        -   Fixed a loading order issue that would occur when a file was its own context.
        -   Fixed an issue that would cause the player to ignore the file removed event for the context file.
    -   Fixed Word Bubbles so that they scale with labels when `aux.label.size.mode` is set to `auto`.
-   AUX Player Improvements
    -   Users now show up inside contexts in both AUX Builder and AUX Player.
    -   The `_lastActiveTime` tag is now per-context. (i.e. `context_a._lastActiveTime`)
-   AUX Builder Improvements
    -   Added the ability to fork simulations.
-   Other Improvements
    -   Added the ability to transparently upgrade our storage formats.
        -   Works for both MongoDB and IndexedDB.
    -   Made the server respond to the local IP Addresses by default in Development mode.
        -   This makes it easier to do development with a mobile device.
        -   Use `npm run watch:player` to have it serve the AUX Player by default. Otherwise it will serve the AUX Builder.
    -   Improved formula query expresions to support tags with dots in them.
        -   Before you would have to wrap the tag in a string.
        -   Now you can simply do `@aux.label` or `#aux.label` as long as each part is a valid [JS identifier](https://developer.mozilla.org/en-US/docs/Glossary/Identifier).

## V0.3.11

### Date: 3/19/2019

### Changes:

-   Bug Fixes
    -   Fixed dragging worksurfaces while in files mode.
    -   Fixed an issue in Aux Player that caused a file to still be visible even if it was destroyed.
    -   Fixed a login issue that would cause the user to get stuck in a redirect loop.
    -   Fixed shouts.
    -   Fixed AUX File upload to overwrite existing state instead of trying to merge the two trees.
        -   This allows us to keep better consistency across multiple devices.
    -   Fixed user labels.
-   Formula Improvements
    -   Improved formulas allow using normal dot syntax for tags with dots in them.
        -   This means you can now do `this.aux.color` instead of `this['aux.color']`
        -   As a result of this change, primitive values (number, string, boolean) are converted to objects.
        -   So to do equality comparisions you must use the `==` operator instead of either `!` or `===`.
        -   Numerical operators and other comparision operators still work fine.
        -   You can alternatively use the `valueOf()` function to convert the object back into a primitive value.
    -   Added the ability to change a file value simply by changing it.
        -   This means instead of doing `copy(this, { "aux.color": "red" })` you can now do `this.aux.color = "red"`.
        -   Additionally, we no longer destroy files by default.
        -   This means that the destroy/recreate pattern is basically deprecated. This pattern worked in simple scenarios, but for more complex scenarios it could easily cause race conditions where duplicate files are created because users clicked the same file at the same time.
-   Other Improvements
    -   Improved the `goToContext()` formula function to be able to accept a single parameter that indicates the context to go to.
        -   The function will infer the current simulation ID from the URL.

## V0.3.10

### Date: 3/18/2019

### Changes:

-   Fixed aux upload.

## V0.3.9

### Date: 3/18/2019

### Changes:

-   Fixed Aux Player file added event ordering.
-   Reworked actions function to take an arbitrary number of files.
-   Added ability to have tag filters that match everything.
-   Added `shout` formula function.
    ```
    shout(eventName)
    ```
-   Added `goToContext` formula function.
    ```
    goToContext(simulationId, contextId)
    ```
-   Calling `onClick` action on file that gets clicked by the user in Aux Player.
-   Fixed Aux Player showing destroyed files.

## V0.3.8

### Date: 3/18/2019

### Changes:

-   Changed configurations to allow auxplayer.com and auxbuilder.com

## V0.3.7

### Date: 3/17/2019

### Changes:

-   Added InventoryContext to hold onto user’s inventory data much in the same way Context3D does (WIP). Ported over some MiniFile stuff from Aux Projector to get inventory display framework up (WIP).
-   Renamed pointOnGrid to pointOnWorkspaceGrid for clarification.

## V0.3.6

### Date: 3/15/2019

### Changes:

-   Changed to using Causal Trees for history.
    -   **This is a breaking change**
    -   This gives us the ability to support offline mode and keep action history.
    -   Because of how the system is designed, every merge conflict can be resolved in a reasonable manner.
    -   This is a new storage format, so data needs to be migrated.
    -   This is also fairly new, so it may have some weird bugs.
-   Removed file types.
    -   **This is a breaking change**
    -   This allows any file to visualize any grouping of files. (e.g. look like a worksurface)
    -   As a result, the only difference between a file and a worksurface is what tags the file has.
    -   This means that new worksurfaces will have a file on them by default. This file is the data for the worksurface.
    -   To create a workspace:
        -   Make a file that has `builder.context` set to any value.
        -   This value is the context that the file is visualizing.
        -   _To make other files show up in this context you simply create a tag with the same name as the context as set its value to `true`._
        -   **Note that when you create a worksurface in worksurface mode we do this for you automatically.**
    -   A couple tags were changed:
        -   `_position`
            -   Split into 3 different tags. (x, y, z)
            -   To change the position of a file you use `{context}.x`, `{context}.y`, and `{context}.z` as the tag names.
        -   `_workspace`
            -   Now to place a file on a workspace you set the `{context}` tag to `true`
        -   All existing tags have been moved to the `aux` namespace.
            -   This affects `color`, `scale`, `stroke`, `line`, `label`, `movable`, and `stackable`.
            -   They have been changed to `aux.color`, `aux.scale`, `aux.stroke`, `aux.line`, `aux.label`, `aux.movable`, and `aux.stackable`.
        -   `_hidden`
            -   This option has been removed in favor of setting the `aux.color` tag to `transparent` or `clear`.
            -   To remove the lines you simply need to set the `stroke.color` tag to `transparent`/`clear`.
    -   Several new tags were added:
        -   `builder.context`
            -   Setting this to a value will cause the file to visualize the context that was specified.
            -   This means appearing like a worksurface and showing any files that have the related `{context}` tag set to `true`.
        -   `builder.context.x`, `builder.context.y`, `builder.context.z`,
            -   These tags specify the X, Y, and Z positions that the center of the worksurface is placed at.
        -   `builder.context.scale`
            -   This tag specifies the scale of the worksurface. (how big it is)
        -   `builder.context.grid.scale`
            -   This tag specifies the scale of the grid relative to the worksurface. (how big the grid squares are)
        -   `builder.context.defaultHeight`
            -   This tag specifies how tall the hexes on the worksurface are by default.
        -   `builder.context.size`
            -   This tag specifies how many hexes from the center the worksurface contains.
        -   `builder.context.minimized`
            -   This tag specifies whether the worksurface is minimized.
        -   `builder.context.color`
            -   This tag specifies the color that the worksurface is.

## V0.3.5

### Date: 2/26/2019

### Changes:

-   Fixed AR mode.
-   Restoring original background color when exiting AR mode.

## V0.3.4

### Date: 2/25/2019

### Changes:

-   Added stub for AUX Player.
-   Added subdomains for File Simulator (projector.filesimulator.com) and AUX Player (player.filesimulator.com).
-   Lots of file reorganization.
    -   `aux-projector` and `aux-player` are now togethor underneath `aux-web` along with any other common/shared files.
-   Fixed combining.

## V0.3.3

### Date: 2/21/2019

### Changes:

-   Implemented a word bubble to help make file labels more readable.

## V0.3.2

## Data: 2/21/2019

### Changes:

-   Nothing, just trying to get npm flow setup.

## V0.3.1

### Date: 2/20/2019

### Changes:

-   Added the ability to delete files by dragging them off a workspace.
-   Fixed the `destroy()` function in action scripts.

## V0.3.0

### Date: 2/14/2019

### Changes:

-   Added a recursion check to the formula evaluation code to prevent infinite loops from locking up the system.

## V0.2.30

### Date: 2/13/2019

### Changes:

-   Added Aux Debug page that can be reached by prepending `/aux-debug/` to your simulation id in the url.
    -   This page presents the AUX data in its raw JSON form and is updated live when changes arrive from the server.
    -   If you wanted to see the raw data for a simulation called `RyanIsSoCool` you would go to: `filesimulator.com/aux-debug/RyanIsSoCool`.
-   Add the ability to drag a stack of files
    -   For some reason the stack doesn't always move at the same time.
    -   It's some weird issue with not updating them fast enough or something.
-   Debounce updates to the recents list so that we're not forcing re-renders of the mini files all the time
-   Fix so that dragging new files doesn't cause a ton to get created
-   Cause formulas to be run when evaluating filters
    -   This also fixes the issue of numbers and true/false values not matching filters
-   Allow combining files that were just dragged from the file queue
-   Hide files without workspaces

    -   Also log out the file ID when this happens.

## V0.2.29

### Date: 2/13/2019

### Changes:

-   Fixed workspace mesh not updating properly.
-   Remove workspace if size is 0.
    -   Only allow shrinking of a workspace to 0 if there are no files on the workspace.
-   Implemented cleanup of a file's arrows/lines when it is destroyed.

## V0.2.28

### Date: 2/12/2019

### Changes:

-   Make the recent files list use 3D renders of the actual files.
-   Fixed issues with the lines not updating when worksurfaces minimize.
-   Disabled shadows.

## V0.2.27

### Date: 2/11/2019

### Changes:

-   Fix the weirdest bug that was caused by an internal error in Vue.js.
    -   It would do something to stop the touch events from being emitted.
    -   I'm not sure how it did that. Maybe changing focus or something.

## V0.2.26

### Date: 2/11/2019

### Changes:

-   Fixed touch scrolling.
-   Fixed an issue that would prevent immovable files from being dragged off of the recent files list.
-   Fixed an issue that allowed players to place files on minimized worksurfaces.
-   Fixed an issue that allowed minimized worksurfaces to snap together.
-   Made the recents list have 3 files at most.
-   Made files in the recents list not duplicate as long as their normal values are the same.
-   Made selecting a file in the recents list move the selected file to the front.
-   Made the first file in the list larger than the others.
-   Made dragging a file from the recents list not move the dragged file to the front of the list.

## V0.2.25

### Date: 2/11/2019

### Changes:

-   Added the first version of the file toolbar.
    -   This is a list of the user's recently edited files.
    -   Users can select a file from the toolbar to tap and place.
    -   They can also click and drag files out into the world.
-   Made minimized hexes 1/3 the scale of normal hexes.
-   Added the ability to minimize hexes while in file mode.
-   Moved extra buttons like the AR mode to the app sidebar.
-   Made the login email box into a name box.
-   Fixed destroyed blocks not dissapearing.
-   Made the tag input field use a placeholder instead of filling with actual text.
-   Fixed some input issues.

## V0.2.24

### Date: 2/8/2019

### Changes:

-   Scaled down color picker, removed scrolling, and made it slightly wider to accommodate mobile screens.
-   It is now possible to close the Color Picker by tapping on empty space (it will no longer open immediately when tapping of of it).
-   Allow camera dragging when performing click operation on file that is incompatible with the current user mode.
-   Prevent the user from changing the background color when in AR mode.
-   Added the ability to see other people and what they are looking at.
-   Added the ability to minimize worksurfaces.
    -   While minimized they can still be dragged around but changing the size and height is not allowed.
    -   The color can still be changed though.
-   Fixed an issue where everyone would try to initialize the globals file with the default color and get a merge conflict if it was different.

## V0.2.23

### Date: 2/7/2019

### Changes:

-   Made the info box default to closed.
-   Added initial version of WebXR support.
    -   Note that this is Mozilla's old crotchety WebXR and not the official standardized version.
    -   As such, it only works in Mozilla's WebXR Viewer app thing.
    -   Hopefully it doesn't break WebVR support.
-   Changed color picker to swatches style.
-   Can only change scene background color while in workspaces mode.
-   Changed `stroke.linewidth` to be `stroke.width`.

## V0.2.22

### Date: 2/7/2019

### Changes:

-   Color Picker component is now more generic. It invokes a callback function every time the color value changes that you can use to get the color value.
-   Made the QR code larger.
-   Change the scene’s background color by clicking on it and using the color picker.
-   Make basically all the text gray (title bar text, mode switch, add buttons, and the hamburger).
-   Changed color picker type to Compact style.

## V0.2.21

### Date: 2/7/2019

### Changes:

-   Changed the top bar and other buttons to have a white background.
-   Changed the red badge on the pencil to be a neutral gray.
-   Changed the actions icon.
-   Added a grid that is visible in hex edit mode.

## V0.2.20

### Date: 2/7/2019

### Changes:

-   Added color picker component.
-   Can change workspace color using color picker from the context menu.
-   Inverted touch input vertical rotation.
-   Clamping vertical rotation so that you can’t rotate underneath the ground plane.

## V0.2.19

### Date: 2/6/2019

### Changes:

-   Added `stroke.linewidth` to control how thick the stroke lines are.
-   Removed the Skybox.
-   Added the ability to change the vertical tilt of the camera by using two fingers and panning up and down.
-   Reworked the files panel to be easier to use.
    -   Added "+action" button for creating actions.
    -   Moved the "+tag" and "+action" buttons above the file table.
    -   Moved the "Clear selection" button to the header row on the file table.
    -   It still needs some of the scrolling features like not scrolling the header while scrolling the body of the table but for the most part it's done.
    -   Also needs the auto-zoom feature for users. After looking at possible implementations I've discovered that it should be easier to do this when the "seeing other people" update arrives.

## V0.2.18

### Date: 2/5/2019

### Changes:

-   Button polling is now implemented in `InputVR` for vr controllers: `getButtonDown`, `getButtonHeld`, `getButtonUp`.
-   Replaced `GameView.workspacePlane` with mathematical plane for workspace dragging.
    -   This fixes not being able to drag workspaces after we disabled the ground plane mesh.
-   Forcing touch input when being used on a VR capable device in non-VR mode. This fixes traditional browser input on devices like the Oculus Go.

## V0.2.17

### Date: 2/5/2019

### Changes:

-   Moved VR controller code to `InputVR` class.
-   Forcefully disconnecting the controller when exiting VR, this fixes bug with GamePad API when returning to VR mode.
-   Disabled visibility of scene’s ground plane.
-   `ControllerMesh` is now a special `Object3D` that is added to the root controller `Object3D` node.

## V0.2.16

### Date: 2/5/2019

### Changes:

-   Controller is represented as a red pointer arrow. It doesnt not currently allow you to interact yet.
-   Disabling shadows when in VR. Shadows are a significant performance cost in its current state, disabling them gives us 20-30+ fps boost in VR.
-   VR button is now hidden when WebVR is not detected.

## V0.2.15

### Date: 2/5/2019

#### Changes:

-   Changed the default cube color to be white.
-   Changed the default cube outline color to gray instead of invisible.
-   Fixed an issue with action filters where some values weren't able to be matched to a filter.
    -   This happened for some tag values that would be parsed from strings into their semantic equivalents.
    -   For example, `"true"` would get converted to `true` and `"123.456"` would get converted to `123.456`.
    -   This conversion was being ignored for filter values, so they would never match in these scenarios.
-   Fixed an issue with action scripts where copying a file would not copy its formulas.
-   Improved the `copy()` function used in action scripts to be able accept any number of arguments.
    -   This allows cascading scenarios like `copy(this, that, @name("joe"), @name("bob"))`.

## V0.2.14

### Date: 2/4/2019

#### Changes:

-   Added `scale.x`, `scale.y`, and `scale.z` tags to allow changing the scale of the cubes.
    -   `x` and `y` are width and thickness. `z` is height.
-   Dragging worksurfaces now no longer snaps to the center but stays relative to the cursor position.
-   Added `label.size` and `label.size.mode` tags.
    -   `label.size` sets the size of the label. Setting it to 1 means the default size and setting it to 2 means twice the default size.
    -   Setting `label.size.mode` to `"auto"` causes the label to appear a constant size no matter where the user's camera is in the scene.
-   Changed the renderer settings to render the 3D scene at the full device resolution.
    -   This will likely increase the accuracy of rendering results but may also cause performance to drop due to rendering a lot more pixels.
    -   Was previously using the browser-default pixel ratio.
-   Added beta support for Web VR devices.
-   Fixed an issue where worksurfaces that did not have default heights and were merged into other worksurfaces would cause those tiles to incorrectly appear with a height of `0`.
    -   The worksurfaces that did not have default heights were from old versions that did not allow changing heights.
-   Added the number of selected cubes to the info box toggle

## V0.2.13

### Date: 2/1/2019

#### Changes:

-   Camera now handles going from two touch -> one touch without jumping around.
-   Removed time instance in `Time.ts`.
-   Input and Time are both updated manually through `GameView`, we need less `requestAnimationFrame` calls when possible.
-   Fixed bug in `Input` that would cause touches to overwrite old ones on browsers that reuse `TouchEvent` identifiers.
-   Remaining `TouchData` finger indexes get normalized when touches are removed.
    -   i.e. if there are two touches and touch 0 gets removed, then touch 1 becomes touch 0.

## V0.2.12

### Date: 2/1/2019

#### Changes:

-   Added `#stroke.color` which sets an outline on the cube.
-   Added the ability to download `.aux` files.
-   Added the ability to upload `.aux` files into the current session.
-   Changed the URLs to not use `#`. (breaking change!)
-   Changed the home screen to be the root path (`/`) so sessions are now just `filesimulator.com/mysession`. (breaking change!)
-   Changed the login screen to be at `/login`. (So `login` is not a valid session ID anymore) (breaking change!)
-   Fixed an issue where destroyed objects were being returned in action script queries.
-   Fixed an issue that allowed files to be combined with themselves. (Sorry Jeremy!)
-   Fixed an issue where offline users would always overwrite file `_index` values if the index was at `0.`
-   Minor changes:
    -   Add a "continue as guest" button.
    -   Replace "File Simulator" with the session code unless they are in the default session.
    -   Disable auto-capitalization and autocorrect on the input fields.
    -   Change the "Add worksurface" and "Add file" buttons to just be a "+" icon.
    -   Change the mode switch to use icons instead of text for the label.
    -   Make the mode switch always appear white.
    -   Remove color integration from FileValue.
    -   Change "Nuke the site" to something a little more friendly.
    -   Change "+ New Tag" to "+tag".
    -   Change the deselect file button to a grey color.
    -   Change the info box header to "Selected Files".
    -   Change the info icon to a pencil icon.

## V0.2.11

### Date: 1/31/2019

#### Changes:

-   Changed the "X" used to deselect files into a "-" sign.
-   Added the ability to show a QR code linking to the session the current user is in.

## V0.2.10

### Date: 1/31/2019

#### Changes:

-   Added two different modes to help control what the user is interacting with
    -   The "Files" mode allows dragging files and making new files.
    -   The "Worksurfaces" mode allows dragging worksurfaces, making new worksurfaces, and interacting via clicking on them.
-   Re-added the ability to combine files
    -   Dragging a file onto another file will combine them if possible.
    -   If no filters match then the files will stack.

## V0.2.9

### Date: 1/31/2019

#### Changes:

-   Camera zooming with trackpad pinching is now supported.
-   Input now handles `WheelEvent` from the browser.
    -   `getWheelMoved()` - Returns true when wheel movemented detected.
    -   `getWheelData()` - Return wheel event data for the current frame.

## V0.2.8

### Date: 1/31/2019

#### Changes:

-   Disabled double-tap to zoom functionality that is added by iOS and Android by default.
-   Fixed an issue where files would all appear in the same spot upon first load of a session.
-   Added the Session ID to the top header.
-   After logging in, the user will now be redirected back to the session they first tried accessing.
-   Fixed some typos.

## V0.2.7

### Date: 1/30/2019

#### Changes:

-   Added `line.to` and `line.color` tags. `line.to` creates an arrow that points from the source file to the target file. An array of files is also supported.
-   Added formula support for `label`, `label.color`.
-   Added some functions to `FileCalculations` to help with handling of short file ids:
    -   `getShortId` - Return the short id for the file.
    -   `fileFromShortId` - Find file that matches the short id.
    -   `filesFromShortIds` - Find files that match the short ids.
-   Disabled depth buffer writing for the new SDF rendered font.
-   Running `updateMatrixWorld` function for `FileMesh` when its position is updated.
    -   This allows child objects to have accurate world positioning the moment its parent is moved instead of waiting for ThreeJS to run the next render update frame.

## V0.2.6

### Date: 1/28/2019

#### Changes:

-   Improved the game window to resize the renderer and camera automatically
-   Improved how the files window scales for small devices
-   Move the toolbar into a floating action button
-   Closing the info box now shows an icon in its place that can be used to reopen it
-   Selecting/changing files no longer re-opens the info box
-   Tags that the user adds to the info box are no longer automatically hidden

## V0.2.5

### Date: 1/28/2019

#### Changes:

-   Rotation with touch input now spins in the correct direction.
-   3D text rendering is now done with SDF (Signed Distance Field). This gives us a much cleaner and crisper text representation.
-   Added `label.color` tag that allows you to change the color of the label text.

## V0.2.4

### Date: 1/28/2019

In this version we improved workspaces and made other minor quality of life improvements.

#### Changes:

-   Added the ability to change hex heights
-   Added the ability to stack cubes on top of each other
-   Added the ability to drag single hex tiles onto other workspaces
-   Added a `list()` formula function that is able to calculate which files are stacked on top of each other.
-   Made the square grid tiles visible only if they are over a related hex tile
-   Made hexes have a short height by default
-   Made hexes larger by default
-   Made cubes always attach to a workspace
-   Made only the grid that a cube is being dragged onto visible

##V0.2.1
###Date: 1/22/2019
In this version we added support for multiple simultaneous sessions. When logging in users can optionally provide a “Session ID” that will put them into that session. Alternatively, they can type the Session ID into the URL and go there directly. Sharing URLs to share your session is also supported.

#### Changes:

-   Multi-Session Support
    -   Users enter in a Session ID to go to a sandbox all their own.
    -   They can also share the URL with other people to be put directly into that session.
-   Hexes no longer have bevels.
-   In Formulas, hashtag expressions which have only a single result now return that result directly instead of in an array.
    -   For example, If there was only one file with a #sum set to “10” and there was a formula “=#sum”
        -   In v0.2.0 the formula would equal “[10]”
        -   In v0.2.1 the formula would equal “10”

## V0.2.0

### Date: 1/16/2019

In this version we added support for offline mode and made general improvements to the user interface.

#### Changes:

-   Added offline mode
    -   After loading the app over HTTPS, the user will be able to go completely offline (airplane mode) and still be able to access everything. This means:
        -   The app should load
        -   The user should be able to create new files and workspaces
        -   They should be able to edit tags and perform actions.
    -   When new app versions are available, the user will be prompted to refresh the page to use the new version.
        When the user goes back online the app will attempt to sync with the server. If successful, then everyone else will be able to see their changes because they have been synced.
    -   If syncing is not successful, then this is because of one or more merge conflicts between the user’s version and the server’s version.
        -   Merge conflicts happen when two users edit the same tag to different values.
        -   The computer doesn’t know which is the most valid so it has to ask the user.
    -   When merge conflicts happen a notification will pop up and prompt the user to fix them.
        -   This prompt will also be in the side bar underneath the hamburger menu.
    -   Until the user fixes the merge conflicts any changes they make will not be synced to the server.
    -   When the user fixes the merge conflicts, their state is synced to the server and everyone is able to see it.
    -   The sidebar will show the current online/offline synced/not synced status. Right clicking it will give the option to force the app into offline mode for testing and vice versa.
-   Added a nuke button
    -   This button allows the user to delete everything in the website.
    -   This is only for testing so don’t expect it to work in all cases. In particular, don’t expect it to work super well when there are multiple people on the site at a time.
-   Removed test buttons from the sidebar
-   Changed the version number to be based on the latest annotated git tag. This will let us have full control over the version numbers while making them a lot more human readable. Upon hover it will also show the git commit hash that the build was made from.<|MERGE_RESOLUTION|>--- conflicted
+++ resolved
@@ -2,21 +2,14 @@
 
 ## V0.7.5
 
-<<<<<<< HEAD
-### Date: TBD
-=======
 ### Date: 05/21/2019
->>>>>>> 4f32b0c8
-
-### Changes:
-
--   Improvements
-<<<<<<< HEAD
+
+### Changes:
+
+-   Improvements
     -   Tag compression to the table for tags with 3 or more similar starting sections(The series of characters before the first period in the tag).
-=======
     -   Made switching contexts in AUX Player via `player.goToContext()` fast by not triggering a page reload.
     -   Forced each channel in AUX Player to display the same context as the primary context.
->>>>>>> 4f32b0c8
 
 ## V0.7.4
 
