# AUX Changelog

## V0.10.3

<<<<<<< HEAD
### Date: TBD
=======
### Date: 10/04/2019
>>>>>>> 0ff4e7b9

### Changes:

-   Improvements
<<<<<<< HEAD
    -   Added `onAction()` action tag to intercept and change actions before they are executed.
        -   `onAction()` runs for every action, including when a bot is created, changed, or deleted.
        -   Every action is an object with a `type` property.
            -   The `type` property is a string that indicates what the action does.
            -   Here is a partial list of types:
                -   `add_bot`: A bot should be added (i.e. created).
                -   `remove_bot`: A bot should be removed (i.e. deleted).
                -   `update_bot`: A bot should be updated.
                -   `apply_state`: The given bot state should be applied. (i.e. a set of bots should be created/updated)
                -   `shout`: A shout should be executed.uniq
                -   `show_toast`: A toast message should be shown on the device.
                -   `show_barcode`: A barcode should be shown.
                -   `tween_to`: The camera should be tweened to show a bot.
        -   `that` is an object with the following properties:
            -   `action`: The action that is going to be executed.
    -   Added several new script functions:
        -   `action.reject(action)`: Prevents the given action from being performed. Returns the rejection action.
        -   `action.perform(action)`: Adds the given action to the performance queue so it will be performed. This can be used to re-enable an action after it has been rejected (you can also reject the rejection action). Returns the action that will be performed.
=======
    -   Added tags to control panning, zooming, and rotating the main camera.
        -   `aux.context.pannable`: Controls whether the main camera is able to be panned.
        -   `aux.context.zoomable`: Controls whether the main camera is able to be zoomed.
        -   `aux.context.rotatable`: Controls whether the main camera is able to be rotated.
    -   Added `player.moveTo()` to instantly tween the camera to a bot.
        -   In the future, custom tween durations will be supported.
    -   Changed the low camera angle limit to 32 degrees from 10 degrees.
    -   `onCombineExit` action will now fire alongside the `onCombine` action.
    -   Newly created contexts will no longer be autoselected.
    -   Toast messages will now only remain on screen for 2 seconds.
    -   Added the ability to send webhooks from the server.
        -   You can also tell the server to send a webhook via `remote(webhook())`.
        -   This is useful for getting around CORS issues.
-   Bug Fixes
    -   Fixed `player.tweenTo()` to not change the zoom level when it is not specified.
    -   Tweens will now work better with the `onPlayerEnterContext` action.
>>>>>>> 0ff4e7b9

## V0.10.2

### Date: 09/27/2019

### Changes:

-   Bug Fixes
    -   Resolved issues with context changing affecting base simulation identifier.
    -   Invoke a camera reset upon changing contexts via `player.goToContext()`.

## V0.10.1

### Date: 09/26/2019

### Changes:

-   Improvements
    -   Browser tab will now update to correct context when switched to with `player.goToContext()`.
-   Bug Fixes
    -   Resolved error in inventory setup causing runtime issues.

## V0.10.0

### Date: 09/25/2019

### Changes:

-   Improvements
    -   Added the ability to send and receive webhooks.
        -   Send webhooks using the following functions:
            -   `webhook(options)` - options is an object that takes the following properties:
                -   `method` - The HTTP Method that should be used for the request.
                -   `url` - The URL that the request should be made to.
                -   `responseShout` - (Optional) The shout that should happen when a response is received from the server.
                -   `headers` - (Optional) The HTTP headers that should be sent with the request.
                -   `data` - (Optional) The data that should be sent with the request.
            -   `webhook.post(url, data, options)` - Sends a HTTP Post request.
                -   `url` - The URL that the request should be made to.
                -   `data` - (Optional) The data that should be sent with the request.
                -   `options` - (Optional) An object that takes the following properties:
                    -   `responseShout` - (Optional) The shout that should happen when a response is received from the server.
                    -   `headers` - (Optional) The headers that should be sent with the request.
        -   Receive webhooks by registering a handler for the `onWebhook()` action and send requests to `https://auxplayer.com/{context}/{channel}/whatever-you-want`.
            -   `onWebhook()` is shouted to the channel that the request was made to and `that` is an object with the following properties:
                -   `method` - The HTTP Method that the request was made with.
                -   `url` - The URL that the request was made to.
                -   `data` - The JSON data that the request included.
                -   `headers` - The HTTP headers that were included with the request.
    -   Added the ability to spy on shouts and whispers via the `onShout()` event.
        -   `onShout()` is executed on every bot whenever a shout or whisper happens.
            -   It is useful for tracking what shouts are being made and modifying responses.
            -   Also useful for providing default behaviors.
            -   `that` is an object with the following properties:
                -   `name` is the name of the action being shouted.
                -   `that` is the argument which was provided for the shout.
                -   `targets` is an array of bots that the shout was sent to.
                -   `listeners` is an array of bots that ran a script for the shout.
                -   `responses` is an array of responses that were returned from the listeners.
    -   Added events to notify scripts when channels become available.
        -   The following events have been added:
            -   `onChannelSubscribed()` - happens the first time a channel is loaded. Sent to every channel that is currently loaded.
            -   `onChannelUnsubscribed()` - happens when a channel is unloaded. Sent to every channel that remains after the channel is unloaded.
            -   `onChannelStreaming()` - happens when a channel is connected and fully synced. Sent to every channel that is currently loaded.
            -   `onChannelStreamLost()` - happens when a channel is disconnected and may not be fully synced. Sent to every channel that is currently loaded.
            -   For all events, `that` is an object with the following properties:
                -   `channel` - The channel that the event is for.
        -   The following events have been removed:
            -   `onConnected()`
            -   `onDisconnected()`
    -   Added in tags to change the state of the inventory's camera controls:
        -   `aux.context.inventory.pannable` enables and disables the inventory's ability to pan, off by default.
        -   `aux.context.inventory.resizable` enables and disables the inventory's drag to resize functionality, on by default.
        -   `aux.context.inventory.rotatable` enables and disables the inventory's ability to rotate, on by default.
        -   `aux.context.inventory.zoomable` enables and disables the inventory's ability to zoom, on by default.
-   Bug Fixes
    -   Resolved issue with the near cliiping plane for the sheet's minifile image.
    -   Resolved issues with the create empty bot button not functioning sometimes on mobile.

## V0.9.40

### Date: 09/20/2019

### Changes:

-   Improvements
    -   Reworked the login functionality to use popups instead of dedicated pages.
        -   The login page has been split into two popups:
            -   The login popup (account selector).
            -   The authorization popup (QR Scanner).
        -   The login popup has the following functions:
            -   It can be opened by the "Login/Logout" button in the menu.
            -   It will display a list of accounts that can be used to login.
            -   If no accounts are available, then a username box will be shown.
            -   If accounts are available, a new account can be added by clicking the "+" button at the bottom of the list.
            -   At any time, the user can close the popup to keep their current login.
            -   They can also select the "Continue as Guest" option to login as a guest.
        -   The authorization popup has the following functions:
            -   It is opened automatically when the user needs to scan an account code.
            -   It contains the QR Code scanner to scan the account code.
            -   It also contains an input box to manually enter the code.
            -   Closing the popup automatically logs the user in as a guest.
    -   Made the account QR Code blue.
    -   Added the ability to click the account QR Code to copy it to the clipboard.
-   Bug Fixes
    -   Fixed a couple communication issues between the server and client during login.
        -   One such issue could potentially leave the client in state where future changes would not be synced to the server.

## V0.9.39

### Date: 09/19/2019

### Changes:

-   Improvements
    -   Added support for accepting payments via Stripe.
        -   To get started with Stripe, first register for an account on [their website](https://dashboard.stripe.com/register).
        -   Second, copy your publishable key from the stripe dashboard and add it to the channel's config file in the `stripe.publishableKey` tag.
        -   Third, make a new channel. This will be the "processing" channel which will contain all the information actually needed to charge users for payments. And contain the code to actually complete a charge.
            -   In this channel, add your Stripe secret key to the config file in the `stripe.secretKey` tag.
        -   At this point, you are all setup to accept payments. Use the following functions:
            -   `player.checkout(options)`: Starts the checkout process for the user. Accepts an object with the following properties:
                -   `productId`: The ID of the product that is being purchased. This is a value that you make up to distinguish different products from each other so you know what to charge.
                -   `title`: The title message that should appear in the checkout box.
                -   `description`: The description message that should appear in the checkout box.
                -   `processingChannel`: The channel that payment processing should happen on. This is the channel you made from step 3.
                -   `requestBillingAddress`: Whether to request billing address information with the purchase.
                -   `paymentRequest`: Optional values for the "payment request" that gives users the option to use Apple Pay or their saved credit card information to checkout. It's an object that takes the following properties:
                    -   `country`: The two-letter country code of your Stripe account.
                    -   `currency`: The three letter currency code. For example, "usd" is for United States Dollars.
                    -   `total`: The label and amount for the total. An object that has the following properties:
                        -   `label`: The label that should be shown for the total.
                        -   `amount`: The amount that should be charged in the currency's smallest unit. (cents, etc.)
            -   `server.finishCheckout(options)`: Finishes the checkout process by actually charging the user for the product. Takes an object with the following properties:
                -   `token`: The token that was produced from the `onCheckout()` call in the processing channel.
                -   `amount`: The amount that should be charged in the currency's smallest unit.
                -   `currency`: The three character currency code.
                -   `description`: The description that should be included in the receipt.
                -   `extra`: Extra data that should be sent to the `onPaymentSuccessful()` or `onPaymentFailed()` actions.
        -   Additionally, the following actions have been added:
            -   `onCheckout()`: This action is called on both the normal channel and the processing channel when the user submits a payment option to pay for the product/service. `that` is an object with the following properties:
                -   `token`: The Stripe token that was created to represent the payment details. In the processing channel, this token can be passed to `server.finishCheckout()` to complete the payment process.
                -   `productId`: The ID of the product that is being purchased. This is useful to determine which product is being bought and which price to charge.
                -   `user`: (Processing channel only) Info about the user that is currently purchasing the item. It is an object containing the following properties:
                    -   `username`: The username of the user. (Shared for every tab & device that the user is logged into)
                    -   `device`: The device ID of the user. (Shared for every tab on a single device that the user is logged into)
                    -   `session`: The session ID of the user. (Unique to a single tab)
            -   `onPaymentSuccessful()`: This action is called on the processing channel when payment has been accepted after `server.finishCheckout()` has completed. `that` is an object with the following properties:
                -   `bot`: The bot that was created for the order.
                -   `charge`: The info about the charge that the Stripe API returned. (Direct result from [`/api/charges/create`](https://stripe.com/docs/api/charges/create))
                -   `extra`: The extra info that was included in the `server.finishCheckout()` call.
            -   `onPaymentFailed()`: This action is called on the processing channel when payment has failed after `server.finishCheckout()` was called. `that` is an object with the following properties:
                -   `bot`: The bot that was created for the error.
                -   `error`: The error object.
                -   `extra`: The extra info that was included in the `server.finishCheckout()` call.
    -   Added the ability to send commands directly to users from the server via the `remote(command, target)` function.
        -   For example, calling `remote(player.toast("hi!"), { username: 'test' })` will send a toast message with "hi!" to all sessions that the user "test" has open.
        -   This is useful for giving the user feedback after finishing the checkout process.
        -   Currently, only player commands like `player.toast()` or `player.goToURL()` work. Shouts and whispers are not supported yet.

## V0.9.38

### Date: 09/16/2019

### Changes:

-   Improvements
    -   Added the ability for the directory client to automatically connect to an AUX Proxy.
        -   Can be controlled by using the `PROXY_TUNNEL` environment variable which should be set to the WebSocket URL that the client should try to tunnel to.
        -   Also needs to have the `UPSTREAM_DIRECTORY` environment variable set to the URL of the directory that the client should register with and get its tokens from.
        -   The `casualsimulation/aux-proxy` docker image is a tunnel server that can handle automatically accepting and managing tunnels for directory clients.
        -   For example, you can get a basic tunnel system going by setting up the `casualsimulation/aux-proxy` docker image at a URL like `proxy.auxplayer.com` and setting the `PROXY_TUNNEL` environment variable for the `casualsimulation/aux` image to `wss://proxy.auxplayer.com`.
            -   When the client grabs a token from the configured `UPSTREAM_DIRECTORY`, it will then try to connect to `wss://proxy.auxplayer.com` to establish a tunnel for the `external-{key}` subdomain.
            -   Once the tunnel is established, any traffic directed at `external-{key}.auxplayer.com` which is routed to the same server that hosts `proxy.auxplayer.com` will be forwarded onto the tunnel client which will then server the AUX experience.
            -   In effect, this lets a AUXPlayer experience hosted from an internal network be accessible from outside the network via using a reverse tunnel server. (This lets us get around NAT without things like UPNP)
-   Bug Fixes
    -   Copying the workspace will now copy the context bot as well.
    -   Removing a bot via code it should no longer set the selection to a mod.

## V0.9.37

### Date: 9/13/2019

### Changes:

-   Improvements
    -   Added an AUX Proxy web service that can temporarilly authorize a proxy connection for a local AUX.
    -   Added a package that provides the ability to create tunnels via websockets.

## V0.9.36

### Date: 9/13/2019

### Changes:

-   Bug Fixes
    -   Fixed an issue with dragging files on a non-default grid scale in AUXPlayer.

## V0.9.35

### Date: 9/11/2019

### Changes:

-   Improvements
    -   Changing the player inventory's height via the height slider will now set the inventory items to be correctly bottom aligned.
-   Bug Fixes
    -   Resolved issues with dragging bots and minimized contexts onto the background in builder.
    -   Resolved issues with sizing differences of the player inventory between pc and mobile platforms.
    -   Fixed the directory client to send the correct IP Address.
    -   Fixed the directory service to handle errors when sending webhooks.

## V0.9.34

### Date: 9/10/2019

### Changes:

-   Improvements
    -   Added the ability to set which IP Addresses should be trusted as reverse proxies.
        -   Setting this value will allow the server to determine the actual IP Address of visiting users and which protocol they are actually using to load data.
        -   Can be controlled with the `PROXY_IP_RANGE` environment variable.
            -   Supports a single IP Address, or a CIDR IP Address range.

## V0.9.33

### Date: 9/10/2019

### Changes:

-   Improvements
    -   Added a service which can send information to the configured directory at periodic intervals.
        -   By default, the information gets sent on startup and every 5 minutes afterwards.
            -   `key`: The SHA-256 hash of the hostname plus the loopback interface's MAC address.
            -   `password`: The password that was generated on the device to authenticate to the directory.
            -   `publicName`: The hostname of the device.
            -   `privateIpAddress`: The IPv4 Address of the first non-loopback interface sorted by interface name. This is supposed to be the LAN IP that the device has.
        -   The directory that the client reports to (the upstream) can be configured using the `UPSTREAM_DIRECTORY` environment variable. If it is not set, then the client is disabled in production.

## V0.9.32

### Date: 9/10/2019

### Changes:

-   Improvements
    -   Changed and condensed the action tags: `onDropInContext()`, `onAnyDropInContext()`, `onDropInInventory()`, `onAnyDropInInventory()`, `onDragOutOfContext()`, `onAnyDragOutOfContext()`, `onDragOutOfInventory()` and `onAnyDragOutOfInventory()` to `onBotDrop()`, `onAnyBotDrop()`, `onBotDrag()`, `onAnyBotDrag()`.
    -   Setup new 1x7 player inventory layout, works with dynamic changes to width, currently not working with dynamic changes to height.
    -   Changed range of `aux.context.inventory.height` from 0 to 1 to instead be 1 to 10 defining the default number of rows to view in the inventory on page load.
    -   Added an API for the AUX Directory.
        -   Stores a list of AUXes and their IP addresses to make it easy to discover AUXPlayers that share the same public IP address with you.
        -   Controllable with the `DIRECTORY_TOKEN_SECRET` and `DIRECTORY_WEBHOOK` environment variables.
        -   If the `DIRECTORY_TOKEN_SECRET` environmenv variable is not specified, then the directory API will not be enabled.
        -   Make sure to use a long secure random value for the `DIRECTORY_TOKEN_SECRET`.
        -   The `DIRECTORY_WEBHOOK` variable specifies the URL that updated entry information should be POSTed to.
            -   The message contains a JSON object with the following data:
                -   `key`: The key/hash that the uniquely identifies the AUX that was updated.
                -   `externalIpAddress`: The external (public facing) IP Address that the AUX is using.
                -   `internalIpAddress`: The internal (non-public facing) IP Address that the AUX is using.
        -   The following API Endpoints have been added:
            -   `GET /api/directory`
                -   Gets a list of AUXPlayers that share the same public IP Address as you.
                -   Each entry in the list contains the name of the AUXPlayer and the URL that it can be accessed at.
            -   `PUT /api/directory`
                -   Creates / Updates the entry for an AUXPlayer.
                -   The request must contain the following values as a JSON object:
                    -   `key`: The unique key identifying the AUXPlayer. Recommended to use a hash of the MAC address and hostname.
                    -   `privateIpAddress`: The local network IP Address that has been assigned to the AUXPlayer.
                    -   `publicName`: The name that can be shown to other users publicly.
                    -   `password`: The password that is required to update the record. If this is the first request for the `key` then the password will be saved such that the record can only be updated in the future when given the same password.
-   Bug Fixes
    -   Unbound `aux.context.player.rotation.x` and `aux.context.player.rotation.y` from one another to let the user only need to fill in one of the fields for player's initial rotation to work.

## V0.9.31

### Date: 9/05/2019

### Changes:

-   Improvements
    -   Added in a `mod.subtract` function to removed certain tags defined by a mod.
    -   Added the ending grid position to the drag and drop context actions.
    -   Added the new `createdBy()` function that get the filter of bots that have been created by another bot.
    -   Set the drag and drop actions to return more consistant variables.
    -   Removed the hamburger menu icon and the menu text from the player's menu.
    -   Player's menu will now open then items are added to it from an empty state.
    -   Removed unneeded function from the project: `getBotsInContext`, `getBotsInStack`, `getFilessAtPosition`, `getNeighboringBots`.
-   Bug Fixes
    -   Set the bot in the drag and drop actions to no longer return multiple bots.
    -   Cleaned up missed text artifact on the loading popup in player.
    -   Setting the initial zoom of the player in the context without setting anything for the rotation will no longer rotate the initial player.
    -   Resolved issue with wall height not getting set correctly when the context the bot is on is moved vertically.
    -   Fix issue with the bot returned from a drag and drop action.
    -   Sheet will now remain open when deleting a bot.
    -   Fixed `onCombine()` actions to pass the other bot as `that.bot`.

## V0.9.30

### Date: 08/28/2019

### Changes:

-   Improvements
    -   Split the player inventory's resizing bar into two and placed them at the top corners of the inventory.
    -   Halved the inventory's gap spacing when on moble for a larger inventory.
    -   Improved the label textbox to resize to fix bot that have a high width value.
    -   The drop action tags: `onDropInContext()`, `onAnyDropInContext()`, `onDropInInventory()` and `onAnyDropInInventory()` now return the previous context the bots were in before the drop.
    -   Allow the context to set the player's default zoom with the tag `aux.context.player.zoom` and its rotation with the tags `aux.context.player.rotation.x` and `aux.context.player.rotation.y`.
    -   Changed the loading popup to have improved readability and removed wanted information from the player's loading popup.
    -   Added the ability to show and scan barcodes.
        -   Barcodes can be shown via the `player.showBarcode(code, format)` function.
            -   The `format` parameter accepts the following options:
                -   [`code128`](https://en.wikipedia.org/wiki/Code_128) (Code 128) (default)
                -   [EAN](https://en.wikipedia.org/wiki/International_Article_Number)
                    -   `ean13` (EAN-13)
                    -   `ean8` (EAN-8)
                    -   `upc` (UPC-A)
                -   [`itf14`](https://en.wikipedia.org/wiki/ITF-14) (ITF-14)
                -   [`msi`](https://en.wikipedia.org/wiki/MSI_Barcode) (MSI)
                -   [`pharmacode`](https://en.wikipedia.org/wiki/Pharmacode) (Pharmacode)
                -   [`codabar`](https://en.wikipedia.org/wiki/Codabar) (Codabar)
        -   The barcode scanner can be opened via the `player.openBarcodeScanner()` function.
            -   The following barcode types can be scanned:
                -   Code 128
                -   Code 39
                -   Code 93
                -   EAN-13
                -   EAN-8
                -   UPC-A
                -   UPC-C
                -   Codeabar
            -   When a barcode is scanned the `onBarcodeScanned()` event will be sent containing the barcode that was detected.
            -   Also supports `onBarcodeScannerOpened()` and `onBarcodeScannerClosed()`.
    -   Added menus back to AUXPlayer.
    -   Added `byMod()` as an additional way to query bots.
        -   Convienent way to query bots by multiple tags at once.
        -   Usage:
            -   `getBots(byMod({ "aux.color": "red", "aux.scale": 2 }))` gets all the bots with `aux.color` set to `"red"` and `aux.scale` set to `2`.
            -   `getBots(byMod({ "aux.color": null, "aux.label": "Hi!" }))` gets all the bots without an `aux.color` but with `aux.label` set to `"Hi!"`.
-   Bug Fixes
    -   Resolved issue with new contexts adding an incorrect tag to the sheet.
    -   Changed the dynamic aspect ratio to a stable one for the inventory scaling.

## V0.9.29

### Date: 08/23/2019

### Changes:

-   Improvements
    -   Changed `hasFileInInventory()` function to `hasBotInInventory()`.
    -   Changed `onMerge()` action tag to `onMod()`.
    -   Changed `aux._editingFile` hidden tag to `aux._editingBot`.
    -   Gave the player inventory an offset from the bottom of the window so that it is floating.
    -   Deselecting one of 2 bots in multiselection mode will return the the sheet to single selection mode.
    -   Removed the direct aux view for now.
    -   Added new feature in sheet where clicking on a bot's tag will select all bots with that tag.
    -   Added a code editor.
        -   Loads only on desktop/laptop.
        -   For the best experience, use with the full size sheet.
        -   Features:
            -   Syntax highlighting for action tags and formulas.
                -   Normal tags don't get syntax highlighting.
            -   Syntax checking.
            -   Autocomplete for tags.
                -   Triggered by typing `#` or by pressing `Ctrl+Space`.
            -   Autocomplete for formula/action API functions.
                -   Triggered by typing or by pressing `Ctrl+Space`.
            -   Find references to API functions across actions/formulas.
                -   Trigger by putting the cursor on the tag and press `Shift+F12`.
            -   Find references to tags across actions/formulas.
                -   Trigger by putting the cursor on the tag and press `Shift+F12`.
            -   Auto formatting
                -   Trigger by typing `Alt+Shift+F`.
            -   Find & Replace
                -   Open the find tool by pressing `Ctrl+F`.
                -   Go to replace mode by toggling the arrow on the left side of the find tool.
        -   Other notes
            -   It is not currently possible to remove formulas using the code editor. Instead, you have to use the small tag input in the table to completely remove formulas.
    -   Changed menu button text of: `Channel doesn't exist. Do you want to create it?` to `Channel doesn't exist. Click here to create it.` for better user direction.
-   Bug Fixes
    -   Resolved issue of the `getBot()` function not working in the search bar.
    -   Allow the use of a channelID made up entirely of numbers.
    -   Resolved issue of `setTag()` not working with multiple files when fed a false or null value to set.
    -   Deleting a bot when in multiselection mode will no longer close the sheet.
    -   The `onPointerExit()` function will now execute before an `onPointerEnter()` function when hovering over multiple bots.
    -   Fixed issue in the `RemoveTags()` function where providing a string with a `.` in its tag section failed to remove the correct tags.
    -   The tag `aux.context` can now be set to a value type of boolean or number.
    -   Increased the timeout time on the `Create Channel` toast message to give it more processing time so it works more consistently.
    -   Fixed inconsistency between actual action tag `onAnyDropInContext` and what was appearing in the tag dropdown `onDropAnyInContext` to read correctly, and other similar cases of this.
    -   Changed the tag `aux.context.inventory.height` to work in the context bot's tag list.

## V0.9.28

### Date: 08/16/2019

### Changes:

-   Improvements
    -   Added the `onPointerUp()` action tag to fire on button release.
-   Bug Fixes
    -   Resolved issue where creating a new tag on one bot, deselecting all bots and attempting to add that same tag to a different bot resulted in a warning.
    -   Resolved issue stopping VR from functioning on Occulus Quest.

## V0.9.27

### Date: 08/14/2019

### Changes:

-   Improvements
    -   Added the context to the `that` of the `onAnyBotClicked()` action tag.
    -   Added the context to the `that` of the `onKeyDown()` and `onKeyUp` action tags.
    -   Removed the trashcan area that appears when dragging a bot.
    -   Added the bot and context to the `that` of the `onPointer` action tags.
    -   Improved the functionality of `getBots()` and `getBot()` by adding the ability to search by multiple parameters.
        -   [Github Issue](https://github.com/casual-simulation/aux/issues/8)
        -   The following functions have been added:
            -   `byTag(tag, value)`: Filters for bots that have the given tag and value.
            -   `inContext(context)`: Filters for bots that are in the given context.
            -   `inStack(bot, context)`: Filters for bots that are in the same stack as the given bot in the given context.
            -   `atPosition(context, x, y)`: Filters for bots that are at the given position in the given context.
            -   `neighboring(bot, context, direction)`: Filters for bots that are neighboring the given bot in the given context in the given direction.
            -   `either(filter1, filter2)`: Filters for bots that match either of the given filters.
            -   `not(filter)`: Filters for bots that do not match the given filter.
        -   As a result, it is now possible to use `getBots()` like this:
            -   `getBots(byTag("abc", 123), byTag("name", "test"))`
            -   `getBots(not(inContext("hello")))`
            -   `getBots(inContext("hello"), not(inStack(this, "hello")))`
            -   `getBots(atPosition("test", 1, 2))`
            -   `getBots(either(byTag("abc", true), byTag("def", true)))`
        -   You can still use the old syntax like `getBot("name", "bob")`.
    -   Improved the server to update a tag indicating whether a user is active or not.
        -   The tag is `aux.user.active` and is on every player bot.
        -   The user frustums have been updated to use this value for detecting if a player is active or not.
    -   Removed the depreciated tags: `aux.context.surface.grid`, `aux.context.surface.defaultHeight`, `aux.input`, `aux.input.target`, and `aux.input.placeholder`.
    -   Made the text editor in sheet go all way to the bottom of the screen when the sheet is toggled to fullscreen mode.
    -   Removed the `event()` function from action scripts.
-   Bug Fixes
    -   Destroying a bot will no longer keep a mod of the bot in the selection.
    -   Modballs will no longer appear as the file rendered when searching for bots.
    -   Added the missing `onPointerDown()` tag to the tag dropdown list.
    -   Fixed an issue that would cause the browser to be refreshed while in the process of Forking an AUX.
    -   The `player.currentChannel()` function will now work in builder.
    -   Fixed actions to be able to support using comments at the end of scripts.
    -   When clicking off of a search for config it will no longer show a mod being selected briefly.

## V0.9.26

### Date: 08/09/2019

### Changes:

-   Improvements
    -   Changed the "Subscribe to Channel" text to "Add Channel" in AUXPlayer.
    -   Changed the "powered by CasualOS" tagline to "CasualOS ☑️".
    -   Added the ability to copy/paste bots directly onto surfaces.
    -   Control clicking a bot and attempting to drag it will now result in cloning the bot.
    -   Removed the outline bars on the player inventory.
    -   Dragging files in AUXPlayer now pulls the selected bot out of the stack.
    -   Updating the `aux.scale.z` or `{context}.z` values on bots now updates the other bots in the same stack.
    -   Improved the sheet to show the filter buttons for every tag namespace.
    -   Added the ability to undo destroying a bot from the sheet.
    -   Changed the "channel does not exist" message to include a better call to action.
    -   Zooming and rotation from a `player.tweenTo()` call can now be canceled by user input.
-   Bug Fixes
    -   The zoom value and orbital values of the `player.tweenTo()` function have been clamped to their set limits to avoid issues.
    -   The inconsistancy of zoom number input between perspective and orthographic cameras with the `tweenTo` function has been fixed.
    -   Fixed the create channel button to refresh the page so that the channel is properly loaded.

## V0.9.25

### Date: 08/08/2019

### Changes:

-   Bug Fixes
    -   Fixed a spelling error in the hamburger menu.
    -   Fixed an issue that would cause recursive formulas to lock-up the channel.

## V0.9.24

### Date: 08/08/2019

### Changes:

-   Improvements
    -   Changed `onPlayerContextEnter()` to `onPlayerEnterContext()`.
    -   Added `player.currentChannel()` for users to query the channel id in player.
-   Bug Fixes
    -   Dragging a mod should no longer show a change in the scale.
    -   Fixed an issue that would show the wrong username if logging in as a guest.
    -   Fixed the "Fork Channel" button to create the new channel.
    -   Changed the "Fork Channel" and "Clear Channel" buttons to only allow admins to run them.
    -   Fixed an issue that would cause the tag input boxes to not accept typing an `=` sign as the first character.
    -   Fixed the `Destroyed {bot ID}` messages to not show when the bot doesn't actually get destroyed.
    -   Getting the mod of a recently changed file will no longer be missing tags.
    -   Fixed isse with new tag input remaining open when verifying a tag vai the enter key.
    -   Fixed issue where `aux.stackable` being false stopped mods from being applied to the bot, mods can now be applied.

## V0.9.23

### Date: 08/06/2019

### Changes:

-   Improvements
    -   Changed `Clear Mod` to `Reset` in the sheet.
    -   Allow the clicking on a bot in the sheet in single selection mode to deselect the bot.
    -   Changed `onCombine()` action tag to `onCombine(#tag:"value")` and set the autofill to not auto add this tag to the sheet.
    -   Added the `aux.context.devices.visible` to allow the hiding of user bots in the player.
-   Bug Fixes
    -   Dragging a bot with no bot selected will no longer select a mod of the dragged bot.

## V0.9.22

### Date: 08/06/2019

### Changes:

-   Improvements
    -   Changed `{context}.index` to `{context}.sortOrder`.
    -   Added another variable to `onClick()` action tag to return a context.
    -   Added another variable to `onCombineEnter()` and `onCombineExit()` action tags to return a context.
    -   Added `onAnyPlayerContextEnter` to trigger on every bot when a player joins a context and changed `onPlayerContextEnter` to trigger on the player bot that joins a context.

## V0.9.21

### Date: 08/05/2019

### Changes:

-   Improvements
    -   Improved the `server.shell()` command to output a bot to the `aux.finishedTasks` channel with the results of the command.
    -   Added the ability to backup channels to Github using Gists.
        -   You can trigger a backup by running `server.backupToGithub(token)` as an admin from the admin channel.
        -   The `token` parameter should be replaced with a string containing a [personal access token](https://help.github.com/en/articles/creating-a-personal-access-token-for-the-command-line) from the account you want the backup to upload to.
        -   During upload a bot will be added to the `aux.runningTasks` context with a progress bar indicating the status of the operation.
        -   When the task is completed the bot will be moved to the `aux.finishedTasks` context and will contain tags indicating the result of the operation.
        -   After finishing the bot will contain a link to the uploaded data.
    -   Added the ability to backup channels as a zip file.
        -   Triggered by running `server.backupAsDownload()` as an admin from the admin channel.
        -   Similar to the Github backup but the zip file is downloaded to your device.
    -   `setTag` function will now accept an array of bots as it's first paramater.
    -   Removed the white circle background from the player's menu button.
    -   Changed `Fork/Upload/Download AUX` to `Fork/Upload/Download Channel`.
    -   Updated connection message.
    -   Allow the deselection of files by clicking on the bot in the sheet during multiselection.
    -   Greatly improved the performance of dragging stacks of bots in AUXPlayer.
    -   Added the `onCombineEnter()` and `onCombineExit()` action tags to fire on all bots being interacted with during a drag operation with combine action tags involved.
-   Bug Fixes
    -   Removed mouse pointer change on player inventory side bars.
    -   Made the multiselect button ui consistant colors.
    -   Made the multiselect button hide itself in multiselect mode.
    -   `aux.label` will now accept numbers as a tag value.
    -   Further restrict the add tag setup to stop unwanted warning popups.
    -   Fixed to let admin users be designers even if the designers list says otherwise.

## V0.9.20

### Date: 07/31/2019

### Changes:

-   Improvements
    -   Increased the Socket.io ping interval and timeout values to better support sending large causal trees.
    -   Updated `aux.inventory.height` to `aux.context.inventory.height`.
    -   Removed the raise and lower option in the context dropdwon menu.
    -   Changed player menu's `Add Channel` to `Subscribe to Channel`.
    -   Set mobile and desktop's default player inventory height to be consistent.
    -   Added a basic console that can be used to view logs from scripts and formulas.
        -   The console can be opened via the `player.openDevConsole()` script function.
    -   Changed the toggle size button's image.
    -   Moved multiselection button to the top right, added new icon for the button.
    -   Added bot image to top of sheet.
    -   Removed deslection button, the minus icon, from the sheets.
    -   Changed destroy bot button text to the trash can icon.
    -   Allow the user to drag bots from the bot image at the top of the sheet section.
-   Bug Fixes
    -   Improved centering of loading popup's `powered by CasualOS` text.
    -   Fixed an issue that would cause `player.currentContext()` to not update until after the `onPlayerContextEnter()` event was fired.
    -   Fixed some issues with the login flow for AUXPlayer.

## V0.9.19

### Date: 07/29/2019

### Changes:

-   Improvements
    -   Added the ability for shouts and whispers to return values.
        -   `shout()` returns a list of results from every bot that ran a script for the shout ordered by bot ID.
        -   `whisper()` returns a list of results from every bot that ran a script for the whisper ordered by the input bot array.
        -   To return a value from a shout/whisper handler, use `return` statements. For example, to return `10` from a shout you would simply write `return 10`.
    -   Changed the tag suggestion list to only show when there are tags that match the input.
    -   Changed the create surface popup's header text to read: `Create Context from Selection`.
    -   Added show surface checkbox to the create context popup.
    -   Removed the text on the sheet's bottom left add tag button.
    -   Added the phrase `powered by CasualOS` to bthe hamburger menu and loading popup.
    -   Removed `Unselect All` from the sheets.
-   Bug Fixes
    -   Fixed an issue that would let users load the admin channel because no file specified session limits for it.
    -   Fixed an issue that would cause formulas which contained indexer expressions to fail.
    -   Fixed the server to not overwrite broke Causal Trees.
    -   Stopped incorrect empty tag warning when attempting to add in a new tag.
    -   Fixed there not being a visible right bar on the player inventory.
    -   Fixed dependency tracking for formulas which get bots by ID. (like `getBots("id")`)

## V0.9.18

### Date: 07/25/2019

### Changes:

-   Bug Fixes
    -   Reverted a change that had the potential to corrupt a tree upon load.

## V0.9.17

### Date: 07/25/2019

### Changes:

-   Improvements
    -   Added the ability to execute remote events on the server.
        -   This lets us do all sorts of administrative tasks while keeping things secure.
        -   These events are sent via scripts.
        -   Depending on the action, it may only be possible to execute them in the correct channel. For example, executing admin tasks is only allowed in the admin channel to help prevent things like clickjacking.
        -   The following functions are supported:
            -   Admin channel only
                -   `server.grantRole(username, role)`: Grants the given role to the user account with the given username if the current player is an admin.
                -   `server.revokeRole(username, role)`: Revokes the given role from the user account with the given username if the current player is an admin.
                -   `server.shell(script)`: Runs the given shell script on the server if the current player is an admin.
    -   Improved the login system to dynamically update based on changes to the admin channel.
        -   This lets us do things like lock user accounts or tokens and have the system automatically handle it.
        -   It even supports formulas!
        -   The login system uses the following tags on bots in the admin channel:
            -   `aux.account.username`: This tag indicates that the bot is a "user account" bot for the given username.
            -   `aux.account.roles`: This tag indicates which roles an account should be granted.
            -   `aux.account.locked`: This tag indicates whether the account is locked and that logging in using it should not be allowed.
            -   `aux.token`: This tag indicates that the bot is a "token" which can be used to login to a user account.
            -   `aux.token.username`: This tag indicates the username of the user account that the token is for.
            -   `aux.token.locked`: This tag indicates whether the token is locked and therefore cannot be used to login to the account.
    -   Improved the login system to automatically give guests the `guest` role.
        -   This allows blocking guests via the `aux.blacklist.roles` tag on the channel config file.
    -   Improved the channel system to only allow loading a channel if it has been created via a bot in the admin channel.
        -   This lets admins control which channels are accessible.
        -   The admin channel is always accessible, but only to admins. This is a safety measure to prevent people from locking themselves out.
        -   To make a channel accessible, load the admin channel and create a bot with `aux.channel` set to the channel you want and `aux.channels` set to `true`.
        -   Alternatively, load the channel you want and click the `Create Channel` toast that pops up. (only works if you're an admin)
    -   Added the ability to view and control how many sessions are allowed.
        -   Allows setting a max sessions allowed value for channels and the entire server.
        -   Per-Channel settings go on the channel file in the admin channel.
            -   The `aux.channel.connectedSessions` tag indicates how many sessions are active for the channel.
            -   The `aux.channel.maxSessionsAllowed` tag specifies how many sessions are allowed for the channel. Admins are not affected by this setting. If this value is not set then there is no limit.
        -   Global settings go on the `config` file in the admin channel.
            -   The `aux.connectedSessions` tag indicates how many sessions are active for the server.
            -   The `aux.maxSessionsAllowed` tag specifies how many sessions are allowed for the entire server. Admins are not affected by this setting. If this value is not set then there is no limit.
    -   Added the ability to query the status information from the server.
        -   Requests to `/api/{channelId}/status` will return a JSON object containing the current number of active connections for the channel.
        -   Requests to `/api/status` will return a JSON object containing the current number of active connections for the server.
    -   Changed `aux.inventory.color` tag to `aux.context.inventory.color`, and allowed the editing of the invenroty color to be done in the context bot's tags.
    -   Added an `aux.context.inventory.visible` tag to toggle the player inventory on and off, it will default to visible.
    -   Reduced width of player inventory and added a left alligned line to it's left side.
    -   Gave the player inventory the ability to be set by a user set inventory context tag.
    -   Added a width maximum to the player inventory.
    -   Added in the `onAnyBotClicked()` function to fire an event when any bot in the scene has been clicked.
-   Bug Fixes
    -   The player's background context color can now be set via fomula.
    -   Fixed scripts to remove deleted files from queries like `getBots()` or `getBot()`.
    -   Fixed the login screen to hide the loading progress when the user needs to scan the token from their other device.
    -   Improved the JavaScript sandbox to prevent common infinite loops.
        -   Loops in JavaScript code now have an energy cost of 1 per iteration.
        -   By default, each formula/action has an energy of `100,000`.
        -   Shouts get their own energy value set at `100,000`. (for now - so it's still possible to get around the energy limit by shouting back and forth)
        -   Exceeding the energy limit causes the formula/action to be terminated so that the application doesn't get locked up.
    -   Corrected misspelled tag name in the tag dropdown list.
    -   Fixed positioning issue with setting `aux.label.anchor` via an interaction.

## V0.9.16

### Date: 07/22/2019

### Changes:

-   Improvements

    -   Added ability to use the enter key on the new tag dropdown to autofill the tag.
    -   The webpage's tab name will now display the channel's ID in designer and the Context name and ID in Player.

-   Bug Fixes
    -   Added another Wall3D optimization with a geometry disposal.
    -   Added a null check to stop an error when trying to drag specifically removed bots.
    -   A mod object will no longer change it's mesh scale while being dragged.
    -   Fixed an issue that would happen if a file was updated and deleted in the same script.

## V0.9.15

### Date: 07/18/2019

### Changes:

-   Improvements
    -   Selecting a tag from the tag suggestions list will now automatically add the tag on click.
    -   Added a plus sign to the `Make mod from selection` butotn's icon.
-   Bug Fixes
    -   Improved Wall3D performance, should no longer take up most memory allocation.
    -   Clicking on a bot will no longer have the mereg ball appear for a second in the file count.

## V0.9.14

### Date: 07/17/2019

### Changes:

-   Improvements
    -   Added a login system
        -   Users are first-come first-serve.
            -   Upon login your device will generate a token that is used to authenticate the device for that user account.
                -   Because this token is unique and secret you must use the new "Login with Another Device" feature in the side menu.
                -   This will show a QR code that can be scanned after trying to login with the same username.
            -   Users can be granted roles via their bot in the `admin` channel.
                -   These roles can be used to allow or deny access to channels.
                -   Users that have the `admin` role are allowed access to every channel. (and bypass the blacklist and whitelist)
        -   The server now decides if a user is able to load an aux.
            -   This means that the server checks `aux.blacklist` and `aux.whitelist` before sending the data.
            -   The following tags have been added to check whether a user is allowed access based on their roles.
                -   `aux.whitelist.roles`: Specifies the list of roles that users must have all of in order to access the channel.
                -   `aux.blacklist.roles`: Specifies the list of roles that users must not have any of in order to access the channel.
            -   By default, the `admin` channel is set to allow only users with the `admin` role.
    -   The login screen now remembers which users you have logged in with previously.
        -   Because tokens are saved on the device it is important to save users and only remove them if explicitly requested by the user.
    -   The `aux.line.style` tag's wall settting will now dynamically scale with bot height and bot stacking.
    -   The inventory viewport now no longer accepts panning input, it will now only zoom and rotate.
    -   Added in an `aux.line.style` tag that changes the design of the `aux.line.to` line.
    -   Added in a resize sheets button to set sheet's to full page width at all times.
    -   Added in an `aux.line.width` tag that changes the width of the `aux.line.to` but only the wall style for now.
    -   Resize the sheets button is now on the far left of the sheets buttons.
    -   Added a new `Make mod from selection` button to the sheet's buttons.
    -   Clicking off of the sheets will now always revert the selected item to an empty bot.
    -   Clicking the `enter` key on a selected tag will automatically open up the `new tag` input section.
    -   Clicking the `escape` key when the `new tag` input section is up will close the input section.
    -   The `new tag` input section will now be left alligned in the sheets.
    -   The tag section buttons will now appear below the bot content in the sheets.
    -   Moved the sheet's `Toggle Size` button to the right side of the sheet.
-   Bug Fixes
    -   Fixed `create()` to dissallow overriding `aux.creator` when a creator is specified.
    -   The center button will no longer effect the rotation in channel designer's viewport.
    -   'Enable AR' button no longer shows up in iOS Chrome which is currently unsupported.
    -   Fixed AR rendering for both AUX Designer and AUX Player.
    -   Fixed the login page to redirect to Channel Designer if the user refreshes the page while on the login screen.
    -   Fixed an issue that would cause `player.currentContext()` to be undefined if it was accessed inside `onConnected()`.
    -   Fixed the link to the `aux-debug` page in Channel Designer.
    -   Fixed an issue where formulas which had circular dependencies would cause other tags referencing the circular tag to not update.
    -   Fixed the parsing logic for filter tags to support curly quotes. (a.k.a. "Smart Quotes" that the iOS keyboard makes)
    -   Adding a new tag to a bot will now automatically focus the new tag whereas before it would not focus it.
    -   Fixed the file table to not interrupt the user's typing when tag value updates are processed.
-   Security Fixes
    -   Updated the `lodash` NPM package to `4.17.14` to mitigate [CVE-2018-16487](https://nvd.nist.gov/vuln/detail/CVE-2018-16487).

## V0.9.13

### Date: 07/10/2019

### Changes:

-   Improvements
    -   Reordered the context menu list to new specifications.
    -   Renamed several items in the context menu list: `Open Context` to `Go to Context` and `Select Context Bot` to `Edit Bot`.
-   Bug Fixes
    -   The `aux.context.locked` will now be properly initially set via the create context popup's tick box.

## V0.9.12

### Date: 07/09/2019

### Changes:

-   Improvements
    -   Added a rotation option to `player.tweenTo`, users can now define an `x` and `y` rotation to define which way the camera views the bot.
    -   New context popup opens with`aux.context.locked` set to false and the text has been change to `Lock Context`.
    -   Changed `aux.mod.tags` to `aux.mod.mergeTags`.
    -   Renamed `aux.movable="mod"` to `aux.movable="cloneMod"`.
    -   `isDiff` function no longer checks for `aux.mod.mergeTags` when determining weather a bot is a diff or not.
    -   Added the `aux.listening` tag to disable, a bot will accept shouts or whispers if this tage is set to true but ignore them it `aux.listening` is set to false.
    -   Removed the `context_` prefix of the default generated name of new contexts.
-   Bug Fixes
    -   The cube that appears on empty bot will now be properly sized.
    -   The center inventory button will now appear when intended.
    -   Fixed typo on the `Requesting site ID` text.
    -   First entered letter on a new bot's label not appearing had been resolved.
    -   The function `onCombine` should not trigger when dragging on a stack of bots but a warning message explaining this has been added it this is attempted.
    -   Dragging the inventory top to change its size will no longer cause the Google Chrome mobile app to refresh the page.
    -   Added in a tween override when user attempts input during a tween that will stop the tween immediately.

## V0.9.11

### Date: 07/01/2019

### Changes:

-   Improvements
    -   Added two new functions that can be used to open URLs.
        -   `player.goToURL(url)`: Redirects the user to the given URL in the same tab/window.
        -   `player.openURL(url)`: Opens the given URL in a new tab/window.
-   Bug Fixes
    -   Fix actions that edit files which get destroyed to not error and cause the rest of the action to fail.

## V0.9.10

### Date: 06/29/2019

### Changes:

-   Bug Fixes
    -   Make the sandboxed iframe fix check if the OS is iOS in addition to checking for Safari. This detects Chrome iOS and therefore applies the workaround.

## V0.9.9

### Date: 06/28/2019

### Changes:

-   Bug Fixes
    -   Make our minifier output ASCII so that Safari can load the web worker from a blob. (which apparently requires ASCII)

## V0.9.8

### Date: 06/28/2019

### Changes:

-   Improvements
    -   Can now click on and drag multiple files at a time, one for each VR controller.
-   Bug Fixes
    -   Fixed loading on Firefox browsers.
        -   Added special case for Firefox browsers to ignore the use of browser crypto since it seems to cause errors despite it being supported.
    -   Always render VR controllers, even if they are not in view of the camera.
        -   This makes sure that you can still see controller pointer lines and cursors even if you are holding the controller out of view.
    -   Fixed loading on Safari by allowing the sandboxed iframe to do more than it should be able to.
        -   Related Bug: https://bugs.webkit.org/show_bug.cgi?id=170075

## V0.9.7

### Date: 06/28/2019

### Changes:

-   Bug Fixes
    -   Inventory camera updates properly again in AUXPlayer.
    -   Added some basic regex URL validation to `aux.iframe` tag.

## V0.9.6

### Date: 06/28/2019

### Changes:

-   **Breaking Changes**
    -   Removed `@` and `#` expressions.
        -   This means that `@id` and `#id` will no longer work.
        -   Instead, use `getBots("#id")` and `getBotTagValues("#id")`.
-   Improvements
    -   The inventory now begins with a top down view.
    -   The center viewport button will now set the rotation to be top down.
    -   Inventory now begins with an increased zoom value.
    -   Manually control when we submit the frame to the VRDisplay
        -   This allows us to be able to do multiple rendering passes on the WebGL canvas and have them all appear in VR correctly.
        -   Before this fix, any elements that were rendered onto the WebGL canvas after the first pass were absent from VR. This was because the `THREE.WebGLRenderer` prematurely submitted the frame to the `VRDisplay`. This was a problem because it appears that the WebVR API ignores subsequent calls to the `VRDisplay.submitFrame` function until the current frame has passed.
    -   Added the `hasTag` function to allow users to check if the file has a specific tag on it.
    -   Moved formula calculations to a background thread.
        -   This helps get a more consistent framerate by running formulas in the background while the scene is rendering.
        -   As a result, the `window` global variable will not be available formulas.
            -   This means formulas like `window.alert()` or `window.location` or `window.navigator.vibrate()` will not work anymore.
            -   This also means that channels are more secure since you should no longer be able to write a formula that directly modifies bots in another channel. (no crossing the streams)
        -   The new system works by tracking dependencies between formulas.
            -   It looks for calls to `getTag()`, `getBot()`, `getBots()` and `getBotTagValues()` to track dependencies.
            -   It is fairly limited and does not yet support using variables for tag names. So `getTag(this, myVar)` won't work. But `getTag(this, "#tag")` will work.
            -   There are probably bugs.
        -   Additional improvements include showing the error message produced from a formula.
            -   If the formula throws an error then it will show up instead of the formula text.
            -   The UI has not been updated so you cannot scroll to read the full error message.
    -   Improved line performance.
    -   Improved label positioning to be more consistent.
    -   Improved users to share inventories, menus, and simulations when they are logged in with the same username.
    -   Old inactive users will now be deleted automatically to keep the data model clear of unused users.
        -   This only affects bots that have the `aux._user` tag set.
    -   Improved our usage of Vue.js to prevent it from crawling the entire game tree to setup property listeners.
        -   This reduces rendering overhead significantly.
    -   Changed the size of the inventory's dragging bar.
-   Bug Fixes
    -   Fixed rendering warning that was caused by `aux.line.to` if the line was too short.
    -   The context will now no longer allow for bot placement if it is not being visualized.
    -   The bot's label should now always appear on page reload.
    -   The bot sheet should now no longer have an incorrect layout upon adding a new bot.
    -   The config ID in sheets will now read as `config` and not `confi`.
    -   Switching contexts in AUXPlayer will now add the old context to the browser history so you can use the back and forward buttons to go back and forth.

## V0.9.5

### Date: 6/19/2019

### Changes:

-   Improvements
    -   `onGridClick()` is now supported in VR.
    -   Changed `mergeBall` tag to `mod`.
    -   Changed `tags` staring tag to `mod`.
    -   Changed `Clear Tags` to `Clear Mod`.
    -   Stop users from adding a blank or only whitespace tag.
    -   Changed `tags.remove()` back to `removeTags()`.
-   Bug Fixes
    -   All camera tweens will now snap to their final (and literal) target destination at the end of the tween.
    -   Bots will get destroyed when dragged over the trashcan in AUX Builder even if it is still on a context surface.
    -   `aux.context.rotation` tags are now being used in AUX Builder to apply rotation to contexts.
    -   Tags starting with `_user` and all other appropriate hidden tags will now correctly sort into the hidden tags section in sheets.
    -   Clearing an empty mod with an added tag on it now clears the added tag.
    -   `aux.label.size.mode` set to `auto` now sizes properly with the orthographic camera.
    -   The inventory in player will now no longer reset it's scale upon resizing the inventory.

## V0.9.4

### Date: 06/18/2019

### Changes:

-   Improvements
    -   Label rendering is now longer overdrawn on the main scene.
        -   This fixes issues with rendering labels in VR.
-   Bug Fixes
    -   Labels are now rendered in both the left and right eye in VR.
    -   Fixed flickering labels due to z-fighting with the geometry it was anchored to

## V0.9.3

### Date: 06/18/2019

### Changes:

-   Improvements
    -   Changed labels to read "Bot" instead of "File".

## V0.9.2

### Date: 06/18/2019

### Changes:

-   **Breaking Changes**
    -   We changed how tags are used in formulas. Now, instead of using the dot (`.`) operator to access a tag in a file, you must use the new `getTag(file, tag)` and `setTag(file, tag)` functions.
        -   For example, instead of:
            -   `this.aux.color = "red"`
        -   You would use:
            -   `setTag(this, "#aux.color", "red")`
        -   Likewise for getting tags:
            -   `alert(this.aux.color)`
        -   You should now use:
            -   `alert(getTag(this, "#aux.color"))`
-   Improvements
    -   Added several functions indended to replace the @ and # expression syntax.
        -   `getBot(tag, value)`, Gets the first file with the given tag and value.
        -   `getBots(tag, value (optional))`, Gets all files with the given tag and optional value. This replaces the `@tag(value)` syntax.
        -   `getBotTagValues(tag)`, Gets all the values of the given tag. This replaces the `#tag` syntax.
        -   `getTag(file, tag)`, Gets the value stored in the given tag from the given file. This replaces using dots (`.`) to access tags.
        -   `setTag(file, tag, value)` Sets the value stored in the given tag in the given file. This replaces using dots (`.`) to set tag values.
    -   Renamed several functions to use the "bots" terminology instead of "files".
        -   `getFilesInContext() -> getBotsInContext()`
        -   `getFilesInStack() -> getBotsInStack()`
        -   `getNeighboringFiles() -> getNeighboringBots()`
        -   `player.getFile() -> player.getBot()`

## V0.9.1

### Date: 06/13/2019

### Changes:

-   Improvements
    -   VR mode is reimplemented.
        -   On a VR device, you can enter VR mode by clicking on `Enter VR` in the menu.
        -   VR controllers can be used to click on files as well as drag them around in both AUX Player and AUX Builder.
        -   `onPointerEnter()` and `onPointerExit()` work for VR controllers in AUX Player.
    -   AR mode is back to its previous working state (along with inventory!)
    -   Changed the function tag `player.isBuilder()` to `player.isDesigner()`.
    -   Clicking on the same file as the selected file will now open the sheet if it has been closed.
    -   Added a `Select Context File` seciton in the workspace dropdown. This will select the file responsible for the workspace and open up it's sheet.
    -   Added ability to drag to change the height of the inventory viewport in the player.
    -   Added a new `aux.inventory.height` tag that when applied to the config file will set a default height of the player's inventory.
-   Bug Fixes
    -   Clicking on the same file as the selected file will no longer deselect the file in single selection mode.
    -   Fixed accidental double render when running in AUX Builder.

## V0.8.11

### Date: 06/07/2019

### Changes:

-   Improvements
    -   Removed unused top grid spaces of empty an empty file.
    -   The tag autocomplete is now in alphabetical order.
    -   The id tag value is now centered in the sheets.
    -   The `Clear Diff` section of the sheets has been renamed `Clear Tags`.
    -   The tooltip for the surface button has been changed from `create surface from selection` to `create surface` in mergeBall mode.
-   Bug Fixes
    -   Changed the resulting `diff-` id of file to `merge` when adding tag to empty file.
    -   Changed header of the create worspace popup from `Create Surface from Selection` to `Create Surface` when opened on a merge file.

## V0.8.10

### Date: 06/07/2019

### Changes:

-   Improvements
    -   Change `diff` key word to `merge` or `mergeBall`.
        -   EX: The tag function `aux.diff` has been changed to `aux.mergeBall` and `aux.diffTags` has been changed to `aux.mergeBall.tags` and the `diff` id tag value has been changed to `merge`.

## V0.8.9

### Date: 06/06/2019

### Changes:

-   Improvements
    -   Changed `diff.save` and `diff.load` to `diff.export` and `diff.import` respectfully.
    -   Changed function `saveDiff` to automatically include the `loadDiff` function within it to clean up the resulting output.
    -   `diff.save` will now return a cleaner JSON than it was before.
-   Bug Fixes
    -   Duplicate tags will now not show up in a closed tag section's tag count.
    -   Stopped additon of extra whitespace on left side of screen when multi selecting too many files.

## V0.8.8

### Date: 06/05/2019

### Changes:

-   Improvements
    -   Improved how diffs are created from files so that they don't contain any tags which are for contexts.
        -   This means that moving a file will only give you a diff of tags that are not related to a context.
        -   Examples are `aux.color`, `aux.label`, etc.
        -   As a result, applying the diff to a file won't cause it to be moved.
    -   The hidden tag section has been changed from `aux._` to `hidden`.
    -   The action and hidden tag sections will now appear when only one tag meets the criteria for the section.
    -   The add tag auto complete will now check for a match of the start if the string and not a substring.
    -   The add tag autocomplete will hide the `aux._` tags until `aux._` is input.
    -   When clicking the background in multi-file selection mode, it will deselect the files and keep a diff of the last selected.
    -   Improved file diffs to keep the existing diff selected after merging it into a file.
    -   Added tag `aux.inventory.color` to global file that allows the user to set the inventory background color in player.
-   Bug Fixes
    -   Fixed an issue that would cause file diffs to apply their context positions to other files.
    -   Clicking the `minus` button of the final file in sheets will now switch to diff without the `minus` or `unselect all` buttons that don't do anything.

## V0.8.7

### Date: 06/05/2019

### Changes:

-   Improvements
    -   Added the ability to show hidden tags by toglging hidden tag section instead of the hidden tags button which has been removed.
    -   Edited hexagon button to be filled and have a larger plus icon to improve uniformity.
-   Bug Fixes
    -   Tag `#` section will no longer remain if there are no tags fitting the criteria.

## V0.8.6

### Date: 06/05/2019

### Changes:

-   Improvements
    -   Added the ability to automatically convert curly quotes (`U+2018`, `U+2019`, `U+201C`, `U+201D`) into normal quotes (`U+0008`, `U+0003`).
-   Bug Fixes
    -   Fixed an issue where tag diffs would appear like normal files.
    -   Fixed an issue that prevented users from moving the camera when tapping/clicking on a worksurface.

## V0.8.5

### Date: 06/04/2019

### Changes:

-   Bug Fixes
    -   Fixed an issue that caused diffs to not be draggable from the mini file in the upper right hand corner of the screen.
    -   Fixed some conflicts between the default panel opening logic and the new dragging logic on mobile.
    -   Fixed an issue that prevented users from dragging file IDs out from the file panel on mobile.

## V0.8.4

### Date: 06/04/2019

### Changes:

-   Improvements
    -   Made AUX Builder remove any context-related tags when cloning/duplicating a file.
        -   This prevents diff files from magically appearing in other contexts when dragging them.
        -   It is accomplished by deleting any tag that is hidden (starts with an underscore) or is related to a context made by an `aux.context` tag in another file.
    -   Added `diff.save()` and `diff.load()` AUX Script functions.
        -   `diff.save(diffToSave)`: Takes the given diff and returns JSON that can be stored in a tag.
        -   `diff.load(diffToLoad)`: Renamed from `diff.create()`, `diff.load()` is now able to take some JSON and returns a diff that can be applied to a file using `applyDiff()`.
    -   Numbers in tags can now start with a decimal instead of having to start with a digit.
        -   For example, `.0123` is now allowed and equals `0.0123`.
    -   Added the ability to customize user colors via the following tags:
        -   `aux.color`: Setting this tag on a user's file will cause that user to be the given color.
        -   `aux.scene.user.player.color`: Setting this tag on the globals file will cause all users in AUX Player to appear as the given color.
        -   `aux.scene.user.builder.color`: Setting this tag on the globals file will cause all users in AUX Builder to appear with the given color.
    -   Made AUX Player users default to a yellow color instead of blue.
    -   Renamed the `globals` file to `config`.
    -   Renamed the following tags/actions:
        -   `aux.context.surface.{x,y,z}` -> `aux.context.{x,y,z}`
        -   `aux.context.surface.rotation.{x,y,z}` -> `aux.context.rotation.{x,y,z}`
        -   `aux._creator` -> `aux.creator`
        -   `aux.builders` -> `aux.designers`
        -   `onSave()` -> `onSaveInput()`
        -   `onClose()` -> `onCloseInput()`
    -   Changed the `"Switch to Player"` button text to be `"Open Context in New Tab"`.
    -   Changed the title of AUX Builder to `"Channel Designer"`.
    -   Improved the file table to automatically focus the first input for newly added tags.
    -   Added an `onDiff()` event that is triggered on the file that a diff was applied to.
        -   The `that` parameter is an object with the following properties:
            -   `diffs`: The array of diffs that were applied to the file.
-   Bug Fixes
    -   Fixed the color picker input to not error when the edited tag doesn't have a value.
    -   Fixed the color picker basic input subtype to have the correct width so that the colors line up properly.
    -   Fixed an issue with showing an input box during the `onSaveInput()` or `onCloseInput()` callback from another input.
    -   Added in ability to drag file or diff out of file selection dropdown button.
    -   The sheet section will now hide itself when dragging a file from it and reopen itself when the drag is completed.
    -   Changed `Create Workspace` button tooltip to `Create Surface from Selection`.
    -   Removed the `Destroy File` and `Clear Diff` buttons from an empty diff sheet.
    -   Removed the `Destroy File` and replaced it with the `Clear Diff` button on a non-empty diff sheet.
    -   Fixed `player.tweenTo()` from affecting the inventory camera if the target file doesnt exist in it.

## V0.8.3

### Date: 06/03/2019

### Changes:

-   Improvements
    -   Replaced `aux.context.surface` with `aux.context.visualize`
        -   This allows specifying how a context should be visualized in AUX Builder.
        -   The previous option only allowed specifying whether a context is visualized, not how.
        -   There are currently 3 possible options:
            -   `false`: Means that the context will not be visible in AUX Builder. (default)
            -   `true`: Means that the context will be visible in AUX Builder but won't have a surface.
            -   `surface`: Means that the context will be visible with a surface in AUX Builder.

## V0.8.2

### Date: 05/31/2019

### Changes:

-   Improvements
    -   Added `onGridClick()`
        -   Triggered when the user clicks on an empty grid space in AUX Player.
        -   Runs on every simulaiton.
        -   The `that` parameter is an object with the following properties:
            -   `context`: The context that the click happened inside of. If the click occurred in the main viewport then this will equal `player.currentContext()`. If the click happened inside the inventory then it will equal `player.getInventoryContext()`.
            -   `position`: The grid position that was clicked. Contains `x` and `y` properties.
    -   Added the `aux.builders` tag which allows setting a whitelist for AUX Builder.
        -   `aux.whitelist` and `aux.blacklist` still exist and can be used to whitelist/blacklist users across both AUX Builder and AUX Player.
        -   If `aux.builders` is present then only users in the builder list can access AUX Builder.
        -   If `aux.builders` is not present then AUX Builder falls back to checking the whitelist and blacklist.
    -   Added support for `aux.movable=diff`.
        -   This mode acts like `clone` but the cloned file is a diff.
        -   You can control the tags that are applied from the diff by setting the `aux.movable.diffTags` tag.
    -   Added `player.isBuilder()` function for AUX Script.
        -   Determines if the current player is able to load AUX Builder without being denied. For all intents and purposes, this means that their name is in the `aux.builders` list or that there is no `aux.builders` list in the globals file.
    -   Added `player.showInputForTag(file, tag, options)` function for AUX Script.
        -   Shows an input dialog for the given file and tag using the given options.
        -   Options are not required, but when specified the following values can be used:
            -   `type`: The type of input dialog to show.
                -   Supported options are `text` and `color`.
                -   If not specified it will default to `text`.
            -   `subtype`: The specific version of the input type to use.
                -   Supported options are `basic`, `advanced`, and `swatch` for the `color` type.
                -   If not specified it will default to `basic`.
            -   `title`: The text that will be shown as the title of the input box.
            -   `foregroundColor`: The color of the text in the input box.
            -   `backgroundColor`: The color of the background of the input box.
            -   `placeholder`: The placeholder text to use for the input box value.
    -   Added autofill feature to the add tag input box for improved tag adding.
    -   Center camera button is only shown when at a specified distance from the world center.
    -   Placed camera type toggle back inside the menu for both AUX Builder and AUX Player.
    -   Changed hexagon image to include a plus sign to make is match with other 'add item' buttons.
    -   Added ability to remove files from a search, will convert any remaining files into a multiselected format.
    -   Removed bottom left diff brush from builder. Diffs need to be dragged from their file ID in the sheets menu now.
    -   Changed the default placholder in the search bar from `search`, `[empty]`, and `[diff-]` to just be `search / run`.
    -   Edited the `RemoveTags()` function to allow it to use Regular Expressions to search for the tag sections to remove.

## V0.8.1

### Date: 05/29/2019

### Changes:

-   Improvements

    -   Added in the `RemoveTags(files, tagSection)` function to remove any tag on the given files that fall into the specified tag section. So triggering a `RemoveTags(this, "position")` will remove all tags such as `position.x` and `position.random.words` on this file.
    -   Added the `aux.destroyable` tag that prevents files from being destroyed when set to `false`.
    -   Made the globals file not destroyable by default.
    -   Reimplemented ability to click File ID in the sheet to focus the camera on it.
    -   Added the `aux.editable` tag that can be used to prevent editing a file in the file sheet.
    -   Added events for `onKeyDown()` and `onKeyUp()`.
        -   These are triggered whenever a key is pressed or released.
        -   The `that` parameter is an object containing the following fields:
            -   `keys` The list of keys that were pressed/released at the same time.
        -   See https://developer.mozilla.org/en-US/docs/Web/API/KeyboardEvent/key/Key_Values for a list of possible key values.
    -   Added new formula functions:
        -   `getFilesInStack(file, context)` gets the list of files that are in the same position as the given file.
        -   `getNeighboringFiles(file, context, direction)` gets the list of files that are next to the given file in the given direction.
            -   Possible directions: `left`, `right`, `front`, `back`.
            -   If a direction is not specified, then the function returns an object containing every possible direction and the corresponding list of files.
        -   `player.importAUX(url)` loads an .aux file from the given URL and imports it into the current channel.
    -   Improved the `whisper()` function to support giving it an array of files to whisper to.
    -   Set an empty diff file as the selected file if no other files are selected, this will allow new files to be dragged out drom this diff's id as a new file.
        -   Selection count is set to 0 in this instance as not files are meant to be shown as selected.
    -   Added a "Create Worksurface" button to the file sheet.
        -   This will create a new worksurface and place all the selected files on it.
        -   The worksurface will use the given context name and can be locked from access in AUX Player.
        -   The new worksurface file will automatically be selected.
        -   The system will find an empty spot to place the new worksurface.
    -   Added camera center and camera type buttons to lower right corner of AUX Builder and AUX Player.
        -   Inventory in AUX Player also has a camera center button.
        -   Camera center will tween the camera back to looking at the world origin (0,0,0).
        -   Camera type will toggle between perspective and orthographic cameras. The toggle button that used to do this has been removed from the main menus.

-   Bug Fixes
    -   Fixed `tweenTo` function not working after changing the camera type.
    -   Fixed the file sheet to not have a double scroll bar when the tags list becomes longer than the max height of the sheet.
    -   Fixed an issue that would add a file to the "null" context when dragging it out by it's ID.

## V0.8.0

### Date: 05/25/2019

### Changes:

-   Improvements
    -   Replaced 2D slot-based inventory with a full 3D inventory context view on the lower portion of the screen.
        -   You can drag files seamlessly in and out of the inventory and current player context.
        -   Inventory has seperate camera control from the player context.
        -   Inventory is now unlimited in capacity as it is just another 3d context to place files in and take with you.
    -   Added a tag section check for multiple action tags, will now compress them into the `actions()` section.
    -   Add a docker-compose file for arm32 devices.
    -   Add the ability to execute a formula and get file events out of it.
    -   Add a play button to the search bar that executes the script.
-   Bug Fixes
    -   Fixed ability to click on files with `aux.shape` set to `sprite`.
    -   Hide the context menu on mobile when clicking the background with it open.
    -   Refactored progress bars to be more performant.
    -   Progress bars no longer interfere with input.
    -   Allow queries to return values that are not null or empty strings.
    -   Remove context menu on mobile when clicking on background.
    -   Make users that are in AUX Player appear blue.

## V0.7.8

### Date: 05/23/2019

### Changes:

-   Bug Fixes
    -   Made adding a tag put the new tag in the correct position in the sheet so it doesn't jump when you edit it.
    -   Fixed the ability to see other players.

## V0.7.7

### Date: 05/23/2019

### Changes:

-   Improvements
    -   The show hidden tag button and new tag button have swapped places.
    -   The sheets section will automatically appear when the search bar is changed.
    -   New create new file button art has been implemented.
    -   Several tags have changed:
        -   `aux.context.movable` -> `aux.context.surface.movable`
        -   `aux.context.x` -> `aux.context.surface.x`
        -   `aux.context.y` -> `aux.context.surface.y`
        -   `aux.context.z` -> `aux.context.surface.z`
        -   `aux.context.grid` -> `aux.context.surface.grid`
        -   `aux.context.scale` -> `aux.context.surface.scale`
        -   `aux.context.minimized` -> `aux.context.surface.minimized`
    -   Added `aux.context.surface` as a way to determine if a surface should show up in AUX Builder.
        -   Defaults to `false`.
    -   Changed how contexts are configured:
        -   You can now configure a context by setting `aux.context` to the context.
        -   Previously, this was done by creating a special tag `{context}.config`.
    -   Added `aux.context.locked` as a way to determine if a context should be able to be loaded in AUX Player.
        -   Defaults to `true` for contexts that do not have a file that sets `aux.context` for it.
        -   Defaults to `false` for contexts that have a file that sets `aux.context` for it and do not have a `aux.context.locked` tag.
    -   Changed how the globals file is created:
        -   It no longer has a label.
        -   It is now movable by default. (but you have to put it in a context first)
        -   It now defines the "global" context instead of a random context.
        -   It is not in the "global" context by default. (so there's just a surface with no files)
-   Bug Fixes
    -   The tags in sheets will now be sorted aplhabetically on show/hide tag sections.

## V0.7.6

### Date: 05/21/2019

### Changes:

-   Improvements
    -   Tag compression now happens when there are at least 2 similar starting sections.
    -   Tag sections now begin with or are replaced by `#`.
    -   Tag sections now truncate if they are over 16 characters.
    -   Tag sections now begin all turned on when opening the sheets.
    -   Tag sections now account for hidden tags and only show a tag section button if the amount of visible hidden tags is greater than 2.
    -   Made the channel ID parsing logic follow the same rules we use for the URLs.
    -   Added a toast message that will be shown whenever a file is deleted via the file table or the trash can.
-   Bug Fixes
    -   Fixed the `isBuilder` and `isPlayer` helper variables.

## V0.7.5

### Date: 05/21/2019

### Changes:

-   Improvements
    -   Tag compression to the table for tags with 3 or more similar starting sections(The series of characters before the first period in the tag).
    -   Made switching contexts in AUX Player via `player.goToContext()` fast by not triggering a page reload.
    -   Forced each channel in AUX Player to display the same context as the primary context.
    -   Added in ability to drag a block out of the sheet's ID value.
    -   Added the `diff.create(file, ...tags)` function.
        -   This creates a diff that takes the specified tags from the given file.
        -   Tags can be strings or regex.
        -   The result can be used in `applyDiff()` or in `create()`.
        -   Example:
            -   `diff.create(this, /aux\..+/, 'fun')`
            -   Creates a new diff that copies all the `aux.*` and `fun` tags.
    -   Added the `player.currentContext()` function.
        -   This returns the context that is currently loaded into AUX Player.
    -   Added the `onPlayerContextEnter()` event.
        -   This is triggered whenever AUX Player loads or changes a context.
        -   The `that` variable is an object containing the following properties:
            -   `context` - the context that was loaded.
    -   Added convenience functions for accessing the first and last elements on an array.
        -   `array.first()` will get the first element.
        -   `array.last()` will get the last element.
-   Changes
    -   Changed the @ and # formula expressions to always return a list of values.
        -   The values will always be sorted by the ID of the file that it came from.
            -   For @ expressions this means that the files will be sorted by ID.
            -   For # expressions this means that the values will be sorted by which file they came from.
        -   Because of this change, users should now use the `.first()` function to get the first file returned from a query.
-   Bug Fixes
    -   Fixed the wording when adding and removing channels.

## V0.7.4

### Date: 05/20/2019

### Changes:

-   Improvements
    -   Added the `NODE_PORT` environment variable to determine which port to use for HTTP in production.
-   Bug Fixes
    -   Fixed SocketManager to build the connection url correctly.

## V0.7.3

### Date: 05/20/2019

### Changes:

-   Bug Fixes
    -   Updated sharp to v0.22.1

## V0.7.2

### Date: 05/20/2019

### Changes:

-   Bug Fixes
    -   Fixed an issue where the server would return the wrong HTML page for AUX Player.

## V0.7.1

### Date: 05/20/2019

### Changes:

-   Bug Fixes
    -   Fixed an issue with running AUX on a .local domain that required HTTPs.

## V0.7.0

### Date: 05/20/2019

### Changes:

-   Improvements
    -   Search bar will now always remain across the top of builder.
    -   Made the `aux.context.grid` tag not use objects for hex heights.
    -   Made `auxplayer.com/channel` load AUX Builder and `auxplayer.com/channel/context` load AUX Player.
    -   Added `onConnected()` and `onDisconnected()` events to notify scripts when the user becomes connected for disconnected from the server.
    -   Added `player.isConnected()` to help formulas easily determine if the player is currently connected.
        -   Works by checking the `aux.connected` tag on the user's file.
-   Bug Fixes
    -   Allow for the expansion and shrinking of hexes after they have been raised or lowered.
    -   Clicking on the diff bursh in builder will now make the sheets appear correctly.
    -   Selecting the file ID in builder will now no longer change the zoom that sent the camera too far away.
    -   Upon shrinking the hex grid, hexes will now remain if a file is on top of it.
    -   Clicking on a non centeral hex did not show correct raise and lower options, now it does.
    -   Fixed an issue that would cause a formula to error if evaluating an array which referenced a non-existant tag.
        -   In the test scenario, this made it appear as if some blocks were able to be moved through and other blocks were not.
        -   In reality, the filter was breaking before it was able to evaluate the correct block.
        -   This is why re-creating a file sometimes worked - because the new file might have a lower file ID which would cause it to be evaluated before the broken file was checked.
    -   Fixed an issue that would cause the formula recursion counter to trigger in non-recursive scenarios.

## V0.6.5

### Date: 05/10/2019

-   Improvements
    -   Added `aux.iframe` tag that allows you to embed HTML pages inside an AUX.
        -   Related iframe tags:
            -   `aux.iframe`: URL of the page to embed
            -   `aux.iframe.x`: X local position
            -   `aux.iframe.y`: Y local position
            -   `aux.iframe.z`: Z local position
            -   `aux.iframe.size.x`: Width of the iframe plane geometry
            -   `aux.iframe.size.y`: Height of the iframe plane geometry
            -   `aux.iframe.rotation.x`: X local rotation
            -   `aux.iframe.rotation.y`: Y local rotation
            -   `aux.iframe.rotation.z`: Z local rotation
            -   `aux.iframe.element.width`: The pixel width of the iframe DOM element
            -   `aux.iframe.scale`: The uniform scale of the iframe plane geometry

## V0.6.4

### Date: 05/09/2019

### Changes:

-   Changes
    -   Made cloned files **not** use the creation hierarchy so that deleting the original file causes all child files to be deleted.
-   Bug Fixes
    -   Fixed the "Destroy file" button in the file sheet to allow destroying files while searching.

## V0.6.3

### Date: 05/09/2019

### Changes:

-   Improvements
    -   Made cloned files use the creation hierarchy so that deleting the original file causes all child files to be deleted.
-   Bug Fixes
    -   Fixed an issue that caused clonable files to not be cloned in AUX Player.

## V0.6.2

### Date: 05/09/2019

### Changes:

-   Improvements
    -   Allow users to determine which side of the file they have clicked on by using `that.face` variable on an `onClick` tag.
    -   Removed `aux.pickupable` and replaced it with special values for `aux.movable`.
        -   Setting `aux.movable` to `true` means it can be moved anywhere.
        -   Setting `aux.movable` to `false` means it cannot be moved.
        -   Setting `aux.movable` to `clone` means that dragging it will create a clone that can be placed anywhere.
        -   Setting `aux.movable` to `pickup` means it can be moved into any other context but not moved within the context it is currently in (only applies to AUX Player).
        -   Setting `aux.movable` to `drag` means it can be moved anywhere within the context it is currently in but not moved to another context. (only applies to AUX Player).
    -   Added the ability to destroy files from the file sheet.
    -   Added the ability to display a QR Code from formula actions.
        -   Use `showQRCode(data)` and `hideQRCode()` from formula actions.
    -   Added the ability to create a new empty file from the file sheet.
        -   Doing so will automatically select the new file and kick the user into multi-select mode.
    -   Added the ability to whitelist or blacklist users by using `aux.whitelist` and `aux.blacklist`.
        -   For example, setting `aux.whitelist` to `Kal` will ensure that only users named `Kal` can access the session.
        -   Similarly, setting `aux.blacklist` to `Kal` will ensure that users named `Kal` cannot access the session.
        -   In the case of a name being listed in both, the whitelist wins.
-   Bug Fixes
    -   Fixed an issue where long tapping on a file would register as a click on mobile.
    -   Dragging a minimized workspace will no longer change its z value for depth, only its x and y.

## V0.6.1

### Date: 05/07/2019

### Changes:

-   Bug Fixes
    -   Fixed the Copy/Paste shortcuts to make `Cmd+C` and `Cmd+V` work on Mac.

## V0.6.0

### Date: 05/07/2019

### Changes:

-   Improvements

    -   Added an `aux.progressBar` tag that generates a progressbar above the file, this tag can be set to any value form 0 to 1.
        -   This new tag also has additionally: `aux.progressBar.color` and `aux.progressBar.backgroundColor` to color the progressbar's components.
        -   This tag also has: `aux.progressBar.anchor` to set the facing direction of the progress bar relative to the file.
    -   Added `aux.pickupable` to control whether files can be placed into the inventory in the player or not, will be true (able to be put in inventory) by default.
        -   If `aux.pickupable` is true but `aux.movable` is false, the file can still be dragged into the inventory without moving the file position. It can also be dragged out of the inventory by setting the file position only until is is placed, then not allowing position changes again as `aux.movable` is still false.
    -   Added the ability to load additional channels into an AUX Player channel.
        -   Channels can be loaded from any reachable instance of AUX Server. (auxplayer.com, a boobox, etc.)
        -   To add a channel to your AUX Player, simply open the hamburger menu and click "Add Channel".
            -   Enter in the ID of the channel you want to load.
            -   There are several options:
                -   A URL (`https://auxplayer.com/channel/context`)
                -   A remote context ID (`auxplayer.com/channel/context`)
                -   A local context ID (`channel/context`)
                -   A local channel ID (`channel`)
        -   To remove a channel, open the hamburger menu and click on the one you want to remove.
        -   Channels can also be loaded by putting them in the query string of the URL.
            -   This is done by adding a parameter named `channels` set to the ID of the channel that you want to load.
            -   For example, `channels=abc/test` will load the `abc/test` channel.
            -   As a result, the URL ends up looking something like this `https://auxplayer.com/channel/context?channels=abc/test&channels=other/channel`.
            -   Note that you can only add channels this way. You must go to the hamburger menu to remove a channel.
                -   Sharing URLs will cause all the channels you have loaded to show up for someone else but it won't remove any channels they already have loaded.
        -   Added several new formula functions:
            -   `superShout(event, arg)` performs a shout that goes to every loaded channel. This is the only way for channels to communicate with each other.
            -   `player.loadChannel(id)` loads the channel with the given ID.
            -   `player.unloadChannel(id)` unloads the channel with the given ID.
        -   Additionally, the following events are always sent to every channel:
            -   `onQRCodeScannerOpened()`
            -   `onQRCodeScannerClosed()`
            -   `onQRCodeScanned()`
            -   `onTapCode()`
        -   How it works
            -   Channels are loaded by creating files in the user's "simulation context".
                -   You can get the user's simulation context by using `player.getFile().aux._userSimulationsContext`.
            -   AUX Player looks for these files and checks if they have a `aux.channel` tag.
                -   For files that do, then the `aux.channel` tag value is used as a channel ID and then AUX Player loads it for each file.
                -   Files that don't are ignored.
            -   Note that because we have multiple channels loaded there are multiple user files and global files.
                -   This is fine because channels cannot lookup files that other channels have.
                -   Because of this, a user also has multiple simulation contexts.
                -   This works out though, because we merge all the simulation contexts and remove duplicate channels.
                -   When `player.unloadChannel(id)` is called, we only remove simulation files that are in the channel that the script is running in.
                -   As a result, if another channel has called `player.loadChannel(id)` with the same ID the channel will remain loaded because at least one channel has requested that it be loaded.
    -   Added in a tween for the zoom that fires once a file has been focused on, it will tween to file position then zoom to the set zoom value.
    -   Added `whisper(file, event, argument)` formula function that sends shouts to a single file.
    -   Added a `aux.version` tag to the globals file which will be used to help determine when breaking changes in the AUX file format occur.
    -   Added the ability to copy and paste file selections in AUX Builder.
        -   Pressing `Ctrl+C` or `Cmd+C` will cause the currently selected files to be copied to the user's clipboard.
        -   Pressing `Ctrl+V` or `Cmd+V` will cause the currently selected files to be pasted into the world where the user's cursor is.
        -   Does not interfere with normal copy/paste operations like copying/pasting in input boxes.
        -   If a worksurface is included in the user's selection the new worksurface will be duplicated from it.
            -   This allows you to do things like copy the context color.
            -   Any files that are being copied from the old worksurface to the new one will also maintain their positions.
    -   Added the ability to copy worksurfaces AUX Builder using the new `"Copy"` option in the context menu.
        -   Using the `Ctrl+V` keybinding after copying the worksurface will paste a duplicate worksurface with duplicates of all the files that were on the surface.
    -   Added the ability to drag `.aux` files into AUX Builder.
        -   This will upload them just like the upload option in the hamburger menu.
    -   Added `player.hasFileInInventory(file)` formula function that determines if the given file or list of files are in the current player's inventory.
        -   As a part of this change, it is now possible to use the other user-related functions in formulas.
    -   Moved the `handlePointerEnter` and `handlePointerExit` function logic to only work in `PlayerInteractionManager`.
    -   Added the `handlePointerDown` to `PlayerInteractionManager` so down events in general can be collected on the player.
    -   Clicking on the `Raise` and `Lower` options on the workspace dropdown will now effect the entrire workspace if it has been expanded.

## V0.5.4

### Date: 04/29/2019

### Changes:

-   Improvements
    -   Changed AUX Player's default background color to match the dark background color that AUX Builder uses.
    -   Changed the globals file to look like a normal file when created and be labeled as "Global".
    -   Updated all the formula functions to use the new naming scheme.
    -   Added the ability to drag worksurfaces when they are minimized.
        -   Setting `aux.context.movable` to `false` will prevent this behavior.
    -   Selecting an item in the inventory no longer shows a selection indicator.
-   Bug Fixes
    -   The inventory placeholders should now always appear square.
    -   Dragging an item out of the inventory will now always remove the image of that item in the inventory.

## V0.5.3

### Date: 04/26/2019

### Changes:

-   Bug Fixes
    -   Fixed an issue that would cause data loss on the server.
        -   The issue was caused by not cleaning up some resources completely.
        -   Because some services were left running, they would allow a session to run indefinitely while the server was running but were not saving any new data to the database.
        -   As a result, any changes that happened after the "cleanup" would be lost after a server restart.

## V0.5.2

### Date: 04/26/2019

### Changes:

-   Improvements
    -   Set builder's default background color to dark gray. Player remains the light blue.
    -   Changed the `onDragAny/onDropAny` actions to be `onAnyDrag/onAnyDrop`.
    -   `formula-lib.ts` has changed `isPlayerInContext` export to `player.isInContext`.
    -   `formula-lib.ts` has changed `makeDiff` export to `diff`.
    -   Made the mini file dots much smaller.
    -   Added the ability to show and hide a QR Code Scanner using the `openQRCodeScanner()` and `closeQRCodeScanner()` functions.
        -   Upon scanning a QR Code the `onQRCodeScanned()` event is triggered with the `that` variable bound to the scanned QR code.
        -   The `onQRCodeScannerOpened()` event is triggered whenever the QR Code Scanner is opened.
        -   The `onQRCodeScannerClosed()` event is triggered whenever the QR Code Scanner is closed.
    -   Moved the file sheet to the right side of the screen.
-   Bug Fixes
    -   Fixed an issue with trying to load a WebP version of the "add tag" icon in Safari.
        -   Safari doesn't support WebP - so we instead have to load it as a PNG.
    -   Fixed the proxy to return the original content type of images to Safari.
        -   Because Safari doesn't support WebP we can't automatically optimize the images.

## V0.5.1

### Date: 04/25/2019

### Changes:

-   Improvements
    -   Automatically log in the user as a guest if they attempt to got to as context without being logged in.
-   Bug Fixes
    -   Stopped a new Guest's username from saying `guest_###` upon logging into a new guest account for the first time.
    -   Fixed highlighting issues when dragging files around.
    -   Totally removed the AUX Player toolbar so that it doesn't get in the way of input events. (Was previously just transparent)
    -   Fixed an issue with files not responding to height changes on a hex when the config file wasn't in the same context.

## V0.5.0

### Date: 04/25/2019

### Changes:

-   Improvements
    -   Restricted onCombine feature to only fire in aux-player and restrict it from happening on aux-builder.
    -   Removed the `clone()` function.
    -   Improved the `create()` function to be able to accept lists of diffs/files.
        -   This allows you to quickly create every combination of a set of diffs.
        -   For example, `create(this, [ { hello: true }, { hello: false } ])` will create two files. One with `#hello: true` and one with `#hello: false`.
        -   More complicated scenarios can be created as well:
            -   `create(this, [ { row: 1 }, { row: 2 } ], [ { column: 1 }, { column: 2 } ])` will create four files for every possible combination between `row: 1|2` and `column: 1|2`.
            -   `create(this, { 'aux.color': 'red' }, [ makeDiff.addToContext('context_1'), makeDiff.addToContext('context_2') ])` will create two files that are both red but are on different contexts.
            -   `create(this, @aux.color('red'), { 'aux.color': 'green' })` will find every file that is red, duplicate them, and set the new files' colors to green.
    -   Improved how we position files to prevent two files from appearing at the same index.
        -   Creating new files at the same position will now automatically stack them.
        -   Stacking is determined first by the index and second by the file ID.
    -   Added a zoom property to the `tweenPlayerTo` function to set a consistent zoom on file focus.
    -   Moved the worksurface context menu options to files mode.
    -   Moved the channel name to the hamburger menu and added the QR Code to the menu as well.
    -   Worksurface improvements
        -   Removed the header in AUX Player so that only the hamburger menu is shown.
        -   Removed the option to enter into worksurfaces mode.
            -   If users are already in worksurfaces mode then they can still exit.
        -   Removed the ability to snap or drag worksurfaces.
        -   Removed the ability to change the worksurface color.
    -   Removed the change background color context menu.
    -   Made the globals file generate as a worksurface.
    -   File Sheet/Search improvements
        -   Removed the edit icon and replaced it with a search icon at the top right of the top bar.
        -   Added the ability to save a `.aux` file from the current selection/search.
        -   Moved the "+tag" button to the left side of the panel and added an icon for it.
        -   Added another "Add Tag" button to the bottom of the tags list.
        -   Added the ability to show the list of selected file IDs in the search bar.
-   Bug Fixes
    -   Stopped sheet closing bug from taking multiple clicks to reopen.

## V0.4.15

### Date: 04/22/2019

### Changes:

-   Improvements

    -   Added a basic proxy to the server so that external web requests can be cached for offline use.
        -   Only works when the app is served over HTTPS.
        -   Uses service workers to redirect external requests to the server which can then download and cache the resources.
            -   Shouldn't be a security/privacy issue because all cookies and headers are stripped from the client requests.
            -   As a result this prevents users from adding resources which require the use of cookies for authorization.
            -   A nice side-effect is that it also helps prevent advertisers/publishers from tracking users that are using AUX. (Cookie tracking and Browser Fingerprinting are prevented)
        -   Currently, only the following image types are cached:
            -   `PNG`
            -   `JPG`
            -   `GIF`
            -   `WEBP`
            -   `BMP`
            -   `TIFF`
            -   `ICO`
        -   Upon caching an image, we also optimize it to WEBP format to reduce file size while preserving quality.
    -   Added `onPointerEnter()` and `onPointerExit()` events that are triggered on files that the user's cursor hovers.
    -   Added a pre-commit task to automatically format files.
    -   Formatted all of the source files. (TS, JS, Vue, JSON, HTML, CSS)
    -   Added an option to the dropdown in aux-builder to jump to aux-player for the current context
    -   `formula-lib.ts` has added a `isPlayerInContext` function to determine if path is in the expected context in aux-player.
    -   `formula-lib.ts` has changed `tweenTo` function to `tweenPlayerTo` for better clarity on the function's use.

## V0.4.14

### Date: 04/19/2019

### Changes:

-   Improvements
    -   Users that join as a guest will now have a cleaner visible name of `Guest`.
    -   Removed the builder checkbox on the new workspace popup to make the feature cleaner.
    -   Added the ability to zoom to a file by tapping/clicking its ID in the file sheet.
    -   Added a couple script functions:
        -   `tweenTo(file or id)` causes the current user's camera to tween to the given file. (just like how the sheet does it)
        -   `toast(message)` causes a toast message to pop up with the given message. It will automatically go away after some time.

## V0.4.13

### Date: 04/18/2019

### Changes:

-   Improvements
    -   Can load external images by setting `aux.image` to an image url.
        -   **NOTE:** The remote server must be CORS enabled in order to allow retrieval of the image.
    -   Added `sprite` as an option for `aux.shape`.
        -   This is a camera facing quad that is great for displaying transparent images.
    -   Added several events:
        -   `onCreate()` is called on the file that was created after being created.
        -   `onDestroy()` is called on the file just before it is destroyed.
        -   `onDropInContext()` is called on all the files that a user just dragged onto a context. (`that` is the context name)
        -   `onDragOutOfContext()` is called on all the files that a user just dragged out of a context. (`that` is the context name)
        -   `onDropAnyInContext()` is called on all files when any file is dragged onto a context. (`that` is an object that contains the `context` and `files`)
        -   `onDragAnyOutOfContext()` is called on all files when any file is dragged out of a context. (`that` is an object that contains the `context` and `files`)
        -   `onDropInInventory()` is called on the file that a user just dragged into their inventory.
        -   `onDragOutOfInventory()` is called on the file that a user just dragged out of their inventory.
        -   `onDropAnyInInventory()` is called on all files when any file is dragged into the user's inventory. (`that` is the list of files)
        -   `onDragAnyOutOfInventory()` is called on all files when any file is dragged out of the user's inventory. (`that` is the list of files)
        -   `onTapCode()` is called on every file whenever a 4 digit tap code has been entered. (`that` is the code)
            -   It is recommended to use an `if` statement to filter the tap code.
            -   This way you won't get events for tap code `1111` all the time due to the user tapping the screen.
        -   All of the drag/drop events are triggered once the user is done dragging. (not during their drag)
    -   Added checkboxes the new workspace modal to allow users to set whether it should show up in builder, player, or both.

## V0.4.12

### Date: 04/17/2019

### Changes:

-   **Breaking Changes**
    -   Changed worksurfaces and player config files to use `{context}.config` instead of `aux.builder.context` and `aux.player.context`.
        -   This also allows people to specify formulas on a per-context basis.
        -   We call these new tags "config tags".
        -   For example, you can show the `hello` context in both AUX Builder and AUX Player by setting the `hello.config` tag to `true`.
        -   Because of this change, existing worksurfaces no longer work. To regain your worksurfaces, do a search for `@aux.builder.context` and then create a config tag for the worksurfaces that are found.
    -   Changed worksurface config values to use `aux.context.{value}` instead of `aux.builder.context.{value}`.
        -   Removing `builder` from the name makes it easier to understand that the tags are describing the contexts that the file is configuring.
    -   Renamed `aux._parent` to `aux._creator`.
    -   Moved functions that create file diffs to their own namespace.
        -   `xyzDiff()` is now `makeDiff.xyz()`
        -   so `addToContextDiff()` is now `makeDiff.addToContext()`
-   Bug Fixes
    -   Fixed an issue that would prevent some files from showing up in Aux Builder due to being created with incorrect data.
    -   Fixed the ability to shrink worksurfaces.
-   Improvements
    -   Added the ability to pass arguments in `shout()`.
        -   For example, you can pass the number 11 to everything that has a `handleMessage()` tag using `shout("handleMessage", 11)`.
    -   Added `isBuilder` and `isPlayer` variables to formulas.
        -   This allows formulas to tell whether they are being run in AUX Builder or AUX Player.
        -   Using these variables in combination with config tags allows specifying whether a context should show up in AUX Builder or AUX Player.
        -   For example, the `hello` context will only show up in AUX Builder when the `hello.config` tag is set to `=isBuilder`.
    -   Added the ability to pass an array of files to `clone()` and `destroy()`.
    -   Changed the generated context ID format from `aux._context_{uuid}` to `context_{short-uuid}`.
    -   Added `aux.mergeable` so control whether diffs can be merged into other files.
    -   Added `md-dialog-prompt` to `GameView` to allow users to set custom contexts for new workspaces.
    -   Removed the `_destroyed` tag. Setting it now does nothing.
    -   Aux Player now uses `aux.context.color` value as the scene's background color.
        -   If `aux.context.color` has no value or is undefined, then it will fall back to `aux.scene.color`.
    -   Made diff toolbar in AUX Builder transparent and Inventory toolbar in AUX Player mostly transparent (slots are still lightly visible.)
    -   Added a trash can that shows up when dragging a file.
        -   Dragging files onto this trash can causes the file to be deleted.
        -   Dragging a diff onto the trash can causes the diff to be cleared.
    -   Added support for `aux.label.anchor` to allow positioning of the label.
        -   Supported values are:
            -   top (default)
            -   left
            -   right
            -   front
            -   back
            -   floating (word bubble)

## V0.4.11

### Date: 04/12/2019

### Changes:

-   Improvements
    -   Updated mesh materials and scene lighting to provide a cleaner look and more accurate color representation.
    -   Dragging files off of worksurfaces no longer deletes them but simply removes them from the context.
    -   Functions:
        -   The `clone()` and `copy()` functions have been changed to accept the first parameter as the creator. This means instead of `clone(this)` you would do `clone(null, this)`. Because of this change, `cloneFrom()` and `copyFrom()` are redundant and have been removed.
        -   The `clone()` and `copy()` functions now return the file that was created.
        -   New Functions:
            -   `addToContextDiff(context, x (optional), y (optional), index (optional))` returns an object that can be used with `create()`, `clone()`, or `applyDiff()` to create or add a file to the given context.
            -   `removeFromContextDiff(context)` returns an object that can be used with `create()`, `clone()`, or `applyDiff()` to remove a file from the given context.
            -   `addToContext(file, context)` adds the given file to the given context.
            -   `removeFromContext(file, context)` removes the given file from the given context.
            -   `setPositionDiff(context, x (optional), y (optional), index (optional))` returns a diff that sets the position of a file in the given context.
            -   `addToMenuDiff()` returns a diff that adds a file to the user's menu.
            -   `removeFromMenuDiff()` returns a diff that removes a file from the user's menu.
        -   Other changes
            -   `create()`, `clone()`, and `createMenuItem()` all support using files as diffs.

## V0.4.10

### Date: 04/11/2019

### Changes:

-   Bug Fixes
    -   Fixed an issue that prevented shouts from adding menu items to the user's menu.
    -   Fixed an issue that caused all users to have hexes.

## V0.4.9

### Date: 04/11/2019

### Changes:

-   Bug Fixes
    -   Fixed a build error.
-   Other improvements
    -   Fudging orthographic camera user context position based on its zoom level. This is not a perfect implementation but does provide a better sense of “where” ortho are when using zoom.

## V0.4.8

### Date: 04/11/2019

### Changes:

-   Bug Fixes
    -   Fixed some broken tests.

## V0.4.7

### Date: 04/11/2019

### Changes:

-   Bug fixes
    -   Typing `=` into a cell should no longer cause issues.
-   Improvements
    -   Menus
        -   Files can now be added to the user's menu.
        -   The items will only show up in AUX Player.
        -   Several functions have been added to help with adding and creating menu items:
            -   `createMenuItem(category, label, actionScript, data (optional))` will create a new file and add it to the current user's menu.
            -   `destroyMenuItem(category)` will destroy any files in the current user's menu with the given category.
            -   `destroyAllMenuItems()` will destroy all files in the current user's menu.
            -   `addToMenu(file)` will add the given file to the current user's menu.
            -   `removeFromMenu(file)` will remove the given file from the current user's menu.
        -   In addition, the following tags control various properties on menu items.
            -   `aux.label` controls the text on the menu item.
            -   `aux.label.color` controls the text color of the menu item.
            -   `aux.color` controls the background color of the menu item.
            -   `onClick()` is called when the menu item is clicked.
            -   `aux.input` turns the menu item into an input that allows modification of the given tag name.
                -   Clicking on the menu item will show a dialog with an input box.
            -   `aux.input.target` indicates the file that the input tag should be set on.
                -   for example, setting `aux.input.target` to `=@name("joe")` will cause the input to change the tag on the file that has the `name` tag set to `joe`.
            -   `aux.input.placeholder` sets the placeholder text to use for the input box.
            -   `onSave()` is called after the user chooses to save their changes.
            -   `onClose()` is called after the dialog has been closed, regardless of whether the changes were saved or not.

## V0.4.6

### Date: 04/11/2019

### Changes:

-   Improvements

    -   Camera is now orthographic by default for both AUX Builder and AUX Player.
        -   There is a toggle button in the menu for builder and player that lets you toggle a perspective camera on/off.

## V0.4.5

### Date: 04/10/2019

### Changes:

-   Bug Fixes
    -   Fixed scrolling in the file panel.

## V0.4.4

### Date: 04/10/2019

### Changes:

-   Improvements:
    -   Diffballs
        -   The recent files list is now a "brush" that takes properties from the last file or tag that was modified.
        -   This means that you can now drag out a file on top of another file to paint the brush's tags onto another file.
        -   The effect is that you can copy and paste tags onto other files.
    -   File Selection
        -   The file panel now only shows the number of selected files when in multi-select mode.
        -   When in single select mode the "Unselect All" button is now a "Multi Select" button to transition to multi select mode.
        -   Hiding or showing the file panel no longer changes the file selection mode.
        -   Selecting the file brush at the bottom of the screen now opens the file panel to show the tags on the brush.
        -   When the brush is selected, the "Muti Select" button becomes a "Clear Diff" button which resets the brush to an empty file.

## V0.4.3

### Date: 04/09/2019

### Changes:

-   Improvements:

    -   Loading screen will show error if one occurs during load.
    -   Can close loading screen if error occurs by pressing the `DISMISS` button.

## V0.4.2

### Date: 04/09/2019

### Changes:

-   Added loading screen to Aux Builder and Aux Player.

## V0.4.1

### Date: 4/05/2019

### Changes:

-   Improvements
    -   File Selection
        -   There are now two file selection modes:
        -   Single select
            -   Users in single select mode are able to click files to automatically show the sheet for the selected file.
            -   Clicking in empty space will clear the selection.
            -   Holding control and selecting another file will add the clicked file to the user's selection and switch to multi-select mode.
            -   Closing the sheet or clicking "Unselect All" will cause the user's selection to be cleared.
        -   Multi select
            -   Works like the old way.
            -   Opening the sheet causes multi-select mode to be enabled.
            -   Alternatively, selecting a file while holding the control key will also cause multi-select mode to be enabled.
            -   While in multi select mode the sheet can be closed just like normal.
            -   Clicking "Unselect All" will cause the selection to be cleared and will switch back to single select mode.
    -   File Sheet
        -   Search
            -   The file sheet now includes a search icon that can be used to show a search bar.
            -   The search bar allows the user to type in formulas and see the results in realtime.
            -   Any files returned from the search are editable in the table.
            -   Other results (like numbers) are shown in a list.
            -   Using the `Ctrl+F` (`Cmd` is difficult to intercept) keyboard shortcut will open the sheet and automatically focus the search bar.
            -   Pressing `Enter` or the green checkmark next to the search bar will finish the search and automatically select any files returned from the search.

## V0.4.0

### Date: 4/04/2019

### Changes:

-   Bug Fixes:
    -   Fixed an issue with having multiple tabs open that caused the tabs to send events as each other.
        -   This was previously fixed but was re-broken as part of a bit of rework around storing atoms.
        -   The issue is that storage is shared between tabs so we need to make sure we're storing the data separately per tab.
        -   So the signatures were valid because they were sharing the same keys.
        -   Maybe something like a copy-on-write mechanism or splitting trees based on the site IDs could fix this in a way that preserves offline capabilities.
        -   Upon reload we would check local storage for currently used site IDs and pick one of the local site IDs that is not in use.
    -   Fixed an issue with scaling and user positions. The user positions were not being scaled to match the context that they were in.
    -   Made the server clear and re-create trees that get corrupted after a reload.
        -   This is a dangerous operation, we'll need to spend some dev time coming up with an acceptible solution to corrupted trees so that data doesn't get lost.
        -   Basically the issue is that we currently don't have a way to communicate these issues to users and make informed decisions on it.
        -   Also because of the issue with multiple tabs, we're always trying to load the tree from the server so we can't have the client send its state to recover.
        -   So, in the meantime, this is potentially an acceptible tradeoff to prevent people from getting locked out of simulations.
-   Other improvements

    -   Redirects
        -   Added the ability to redirect to `https://auxplayer.com` when accessing a context in a simulation.
        -   Added the ability to redirect to `https://auxbuilder.com` when accessing a simulation without a context.
    -   Dynamic client configuration
        -   The client now requests a configuration from the server on startup.
        -   This lets us handle some configuration tasks for the client at runtime from the server.
        -   Will be useful for managing URLs and other functionality for deployments to Raspberry PIs.
    -   Multi-line Editor
        -   Added the ability to show a multi-line text editor for tag values.
        -   This makes editing things like actions and formulas much easier.
    -   File Sheet Axis
        -   Improved the File Sheet to use CSS Grids instead of table elements.
        -   This gives us the capability to dynamically switch between row and column modes.
        -   Also gives us more control over sizing of elements and responsiveness.
    -   Inventory bar adjusts to mobile screen resolutions.
    -   Users are now represented as a semi-transparent square cone mesh.
    -   Scripting Improvements
        -   Added the ability to set tag values on files that are returned from `@` queries.
            -   For example, `@name('bob').name = 'joe'` changes the name of `bob` to `joe`.
            -   Caveats:
                -   Setting individual array values is not supported.
                -   So doing `this.colors[1] = 'blue'` would not change the second element of the `colors` tag to `blue`.
        -   Added the `aux._parent` tag that contains the ID of the file that a file is childed to.
        -   When `destroy(file)` is called all files that have `aux._parent` matching `file.id` will also be destroyed. This happens recursively.
        -   Added a new function `cloneFrom(file, ...newData)`.
            -   Similar to `clone(file, ...newData)` but sets `aux._parent` on the new file to `file.id`.
            -   The new file will have tags copied from `file` and the given list of objects.
        -   Added a new function `createFrom(file, data)`.
            -   Similar to `create(data)` but sets `aux._parent` on the new file to `file.id`.
            -   The new file will have tags from the given `data` parameter.

## V0.3.26

### Date: 4/01/2019

### Changes:

-   Bug Fixes
    -   Fixed worksurfaces to update when their `aux.builder.context` tag is updated.
-   Other improvements
    -   Improved the server to cleanup trees from memory that aren't in active memory.

## V0.3.25

### Date: 4/01/2019

### Changes:

-   Bug Fixes
    -   Fixed HTML Element targets not being captured as intended when using touch.
        -   This fixes inventory dragging for mobile.
    -   Fixed the ability to use indexer expressions in filters after @ or # queries.
        -   `=@nums()[0]` gets the first file with the `nums` tag on it.
    -   Fixed the ability to call functions in filters after @ or # queries.
        -   `=#nums().map(num => num + 10)` now works and produces a list of numbers where each number has 10 added to it.
    -   Fixed the ability to upload AUX files.
    -   Improved garbage collection so that it avoids expensive operations when there is nothing to remove.
    -   Fixed offline mode to work offline(!).
-   Other improvements
    -   Formulas now support using dots after @ or # queries. For example `=@name('bob').name` now works.
    -   Debug Page
    -   The debug page for AUX Builder has been moved to be after the simulation ID. So to access the debug page for `test` you would go to `https://auxbuilder.com/test/aux-debug`.
    -   The debug page now has a search bar that allows entering a formula to search through the file state.
    -   Added the ability for the debug page to search through destroyed files.
    -   Atom signatures are now only checked when adding individual atoms. This greatly improves loading performance.
    -   Refactored some of the logic around propagating file updates so that they can be more performant in the future.
    -   Destroying files by dragging them off of a worksurface or using the `destroy()` function in an action now uses the causal tree instead of setting the `_destroyed` tag to `true`. (Allows better garbage collection in the future)
    -   Improved first load performance by reducing the amount of work the browser needs to do to store a tree in IndexedDB.
    -   Improved performance for inserting atoms into the weave.

## V0.3.24

### Date: 3/28/2019

### Changes:

-   Features:
    -   Can drag files to and from user's inventory in AUX Player.
    -   Added support for cryptograhpically signing and verifiying events.
    -   Renamed `scale.x`, `scale.y`, and `scale.z` to `aux.scale.x`, `aux.scale.y`, and `aux.scale.z`.
    -   Added the ability to use `aux.scale` to uniformly scale the file.
-   Bug Fixes
    -   Use context.z position has an offset from the calculated display z position in Aux Builder.
        -   Making context.z act as an offset allows context.z value of 0 to place the file on the “ground” regardless of tile height in Aux Builder and always place the file on the ground in Aux Builder.
        -   No more file clipping issues due to grid planes being at different heights between Aux Builder and Aux Player.
    -   Don't clear out tags that end with `.x`, `.y`, or `.z` when dragging new files from the recent files list.
    -   Fixed an issue with trees that could cause sibling atoms to be ignored or ordered improperly.
-   Other Improvements
    -   Builder context file now defaults to flat, clear, and not movable.

## V0.3.23

### Date: 3/26/2019

### Changes:

-   Features
    -   Can drag and combine files in AUX Player.
-   Buf Fixes

    -   Can snap hexes together again as long as there is no file on it (currently this includes the builder context file as well).
    -   Fixed an issue that allowed files representing worksurfaces to be dragged even if `aux.movable` was set to `false`.
    -   Fixed an issue that allowed files to be stacked on top of invisible files that were representing users.

## V0.3.22

### Date: 3/26/2019

### Changes:

-   Bug Fixes
    -   Fixed an issue where atoms could be placed in the wrong spot.
    -   Fixed an issue with importing atoms where the tree could become invalid.
-   Other Improvements
    -   Added some core functionality for the infinite mathematical grid in AUX Player.

## V0.3.21

### Date: 3/24/2019

### Changes:

-   Bug Fixes
    -   Fixed an issue where the server would start handing out old site IDs after a restart.
    -   Added the ability to reject events that become corrupted while in transit.

## V0.3.20

### Date: 3/23/2019

### Changes:

-   Bug Fixes
    -   Fixed another scenario where duplicate atoms could be added to a weave.

## V0.3.19

### Date: 3/23/2019

### Changes:

-   Bug Fixes
    -   Fixed Weaves to prevent duplicate atoms from being added in specific scenarios.
        -   This would cause peers to reject changes from each other.
        -   If the issue happened on the server then every client would reject data from the server until the server was restarted.
        -   The restart would cause the server to reload the atoms from the database, eliminating any duplicates.
    -   Fixed signing out and signing back in on AUX Player to put the user back in the context they were previously in.
    -   Fixed an issue that caused users to be invisible the first time they signed into an AUX Player context.

## V0.3.18

### Date: 3/23/2019

### Changes:

-   Bug Fixes
    -   Fixed so that users can actually log out.
    -   Fixed AR mode in AUX Player.
-   Other Improvements
    -   Added a progress spinner to the login pages.
    -   Added lerping to the user meshes so the position updates look more natural.

## V0.3.17

### Date: 3/22/2019

### Changes:

-   Bug Fixes
    -   Fixed so that updates are only sent every 1/2 second instead of up to every frame.

## V0.3.16

### Date: 3/22/2019

### Changes:

-   Bug Fixes
    -   Fixed an issue that would cause two browser tabs to go to war over which was the real tab for that user.
    -   Fixed an issue that would cause two browser tabs to potentially become inconsistent with each other because they were sharing the same site ID.
-   Other Changes
    -   Added a couple extra logs to MongoDBTreeStore.
    -   Added additional safegards against invalid events.

## V0.3.15

### Date: 3/22/2019

### Changes:

-   Bug Fixes
    -   Fixed an issue that prevented users from creating new simulations.
    -   Fixed an issue that caused duplicate files to be created in the game view.
    -   Fixed issues with logging in as the same user from different devices.
    -   Fixed an issue that would cause newly created trees to have garbage collection disabled.
-   Other Improvements
    -   Improved word bubble performance.
    -   Improved performance when loading large causal trees.
    -   Added additional validations when importing trees to prevent errors down the road.
    -   Improved the server to add a root atom if loading a tree that has no atoms.

## V0.3.14

### Date: 3/22/2019

### Changes:

-   Bug Fixes
    -   Fixed CausalTreeServer to save imported atoms.
    -   Fixed CausalTreeServer to not re-store atoms each time it loads the tree from the database.
    -   Make CausalTree export version 3 trees.
    -   Make CausalTree collect garbage after importing.
-   Other Changes
    -   Enable some debug logs.

## V0.3.13

### Date: 3/21/2019

### Changes:

-   Bug Fixes
    -   Reduced memory usage of worksurfaces. This makes it easier to create large worksurfaces.
    -   Fixed not being able to drag the camera around when tapping/clicking on a worksurface while in files mode.
    -   Added indexes to MongoDB collections so that queries won't be so slow.

## V0.3.12

### Date: 3/21/2019

### Changes:

-   Bug Fixes
    -   Fixed issues with slowdowns caused by continually re-saving the entire history.
    -   Fixed several performance issues related to labels and word bubbles.
    -   Changed the branding to AUX Builder from File Simulator.
    -   Fixed several issues with files and contexts in AUX Player.
        -   Files marked as `_destroyed` now no longer display.
        -   Fixed a loading order issue that would occur when a file was its own context.
        -   Fixed an issue that would cause the player to ignore the file removed event for the context file.
    -   Fixed Word Bubbles so that they scale with labels when `aux.label.size.mode` is set to `auto`.
-   AUX Player Improvements
    -   Users now show up inside contexts in both AUX Builder and AUX Player.
    -   The `_lastActiveTime` tag is now per-context. (i.e. `context_a._lastActiveTime`)
-   AUX Builder Improvements
    -   Added the ability to fork simulations.
-   Other Improvements
    -   Added the ability to transparently upgrade our storage formats.
        -   Works for both MongoDB and IndexedDB.
    -   Made the server respond to the local IP Addresses by default in Development mode.
        -   This makes it easier to do development with a mobile device.
        -   Use `npm run watch:player` to have it serve the AUX Player by default. Otherwise it will serve the AUX Builder.
    -   Improved formula query expresions to support tags with dots in them.
        -   Before you would have to wrap the tag in a string.
        -   Now you can simply do `@aux.label` or `#aux.label` as long as each part is a valid [JS identifier](https://developer.mozilla.org/en-US/docs/Glossary/Identifier).

## V0.3.11

### Date: 3/19/2019

### Changes:

-   Bug Fixes
    -   Fixed dragging worksurfaces while in files mode.
    -   Fixed an issue in Aux Player that caused a file to still be visible even if it was destroyed.
    -   Fixed a login issue that would cause the user to get stuck in a redirect loop.
    -   Fixed shouts.
    -   Fixed AUX File upload to overwrite existing state instead of trying to merge the two trees.
        -   This allows us to keep better consistency across multiple devices.
    -   Fixed user labels.
-   Formula Improvements
    -   Improved formulas allow using normal dot syntax for tags with dots in them.
        -   This means you can now do `this.aux.color` instead of `this['aux.color']`
        -   As a result of this change, primitive values (number, string, boolean) are converted to objects.
        -   So to do equality comparisions you must use the `==` operator instead of either `!` or `===`.
        -   Numerical operators and other comparision operators still work fine.
        -   You can alternatively use the `valueOf()` function to convert the object back into a primitive value.
    -   Added the ability to change a file value simply by changing it.
        -   This means instead of doing `copy(this, { "aux.color": "red" })` you can now do `this.aux.color = "red"`.
        -   Additionally, we no longer destroy files by default.
        -   This means that the destroy/recreate pattern is basically deprecated. This pattern worked in simple scenarios, but for more complex scenarios it could easily cause race conditions where duplicate files are created because users clicked the same file at the same time.
-   Other Improvements
    -   Improved the `goToContext()` formula function to be able to accept a single parameter that indicates the context to go to.
        -   The function will infer the current simulation ID from the URL.

## V0.3.10

### Date: 3/18/2019

### Changes:

-   Fixed aux upload.

## V0.3.9

### Date: 3/18/2019

### Changes:

-   Fixed Aux Player file added event ordering.
-   Reworked actions function to take an arbitrary number of files.
-   Added ability to have tag filters that match everything.
-   Added `shout` formula function.
    ```
    shout(eventName)
    ```
-   Added `goToContext` formula function.
    ```
    goToContext(simulationId, contextId)
    ```
-   Calling `onClick` action on file that gets clicked by the user in Aux Player.
-   Fixed Aux Player showing destroyed files.

## V0.3.8

### Date: 3/18/2019

### Changes:

-   Changed configurations to allow auxplayer.com and auxbuilder.com

## V0.3.7

### Date: 3/17/2019

### Changes:

-   Added InventoryContext to hold onto user’s inventory data much in the same way Context3D does (WIP). Ported over some MiniFile stuff from Aux Projector to get inventory display framework up (WIP).
-   Renamed pointOnGrid to pointOnWorkspaceGrid for clarification.

## V0.3.6

### Date: 3/15/2019

### Changes:

-   Changed to using Causal Trees for history.
    -   **This is a breaking change**
    -   This gives us the ability to support offline mode and keep action history.
    -   Because of how the system is designed, every merge conflict can be resolved in a reasonable manner.
    -   This is a new storage format, so data needs to be migrated.
    -   This is also fairly new, so it may have some weird bugs.
-   Removed file types.
    -   **This is a breaking change**
    -   This allows any file to visualize any grouping of files. (e.g. look like a worksurface)
    -   As a result, the only difference between a file and a worksurface is what tags the file has.
    -   This means that new worksurfaces will have a file on them by default. This file is the data for the worksurface.
    -   To create a workspace:
        -   Make a file that has `builder.context` set to any value.
        -   This value is the context that the file is visualizing.
        -   _To make other files show up in this context you simply create a tag with the same name as the context as set its value to `true`._
        -   **Note that when you create a worksurface in worksurface mode we do this for you automatically.**
    -   A couple tags were changed:
        -   `_position`
            -   Split into 3 different tags. (x, y, z)
            -   To change the position of a file you use `{context}.x`, `{context}.y`, and `{context}.z` as the tag names.
        -   `_workspace`
            -   Now to place a file on a workspace you set the `{context}` tag to `true`
        -   All existing tags have been moved to the `aux` namespace.
            -   This affects `color`, `scale`, `stroke`, `line`, `label`, `movable`, and `stackable`.
            -   They have been changed to `aux.color`, `aux.scale`, `aux.stroke`, `aux.line`, `aux.label`, `aux.movable`, and `aux.stackable`.
        -   `_hidden`
            -   This option has been removed in favor of setting the `aux.color` tag to `transparent` or `clear`.
            -   To remove the lines you simply need to set the `stroke.color` tag to `transparent`/`clear`.
    -   Several new tags were added:
        -   `builder.context`
            -   Setting this to a value will cause the file to visualize the context that was specified.
            -   This means appearing like a worksurface and showing any files that have the related `{context}` tag set to `true`.
        -   `builder.context.x`, `builder.context.y`, `builder.context.z`,
            -   These tags specify the X, Y, and Z positions that the center of the worksurface is placed at.
        -   `builder.context.scale`
            -   This tag specifies the scale of the worksurface. (how big it is)
        -   `builder.context.grid.scale`
            -   This tag specifies the scale of the grid relative to the worksurface. (how big the grid squares are)
        -   `builder.context.defaultHeight`
            -   This tag specifies how tall the hexes on the worksurface are by default.
        -   `builder.context.size`
            -   This tag specifies how many hexes from the center the worksurface contains.
        -   `builder.context.minimized`
            -   This tag specifies whether the worksurface is minimized.
        -   `builder.context.color`
            -   This tag specifies the color that the worksurface is.

## V0.3.5

### Date: 2/26/2019

### Changes:

-   Fixed AR mode.
-   Restoring original background color when exiting AR mode.

## V0.3.4

### Date: 2/25/2019

### Changes:

-   Added stub for AUX Player.
-   Added subdomains for File Simulator (projector.filesimulator.com) and AUX Player (player.filesimulator.com).
-   Lots of file reorganization.
    -   `aux-projector` and `aux-player` are now togethor underneath `aux-web` along with any other common/shared files.
-   Fixed combining.

## V0.3.3

### Date: 2/21/2019

### Changes:

-   Implemented a word bubble to help make file labels more readable.

## V0.3.2

## Data: 2/21/2019

### Changes:

-   Nothing, just trying to get npm flow setup.

## V0.3.1

### Date: 2/20/2019

### Changes:

-   Added the ability to delete files by dragging them off a workspace.
-   Fixed the `destroy()` function in action scripts.

## V0.3.0

### Date: 2/14/2019

### Changes:

-   Added a recursion check to the formula evaluation code to prevent infinite loops from locking up the system.

## V0.2.30

### Date: 2/13/2019

### Changes:

-   Added Aux Debug page that can be reached by prepending `/aux-debug/` to your simulation id in the url.
    -   This page presents the AUX data in its raw JSON form and is updated live when changes arrive from the server.
    -   If you wanted to see the raw data for a simulation called `RyanIsSoCool` you would go to: `filesimulator.com/aux-debug/RyanIsSoCool`.
-   Add the ability to drag a stack of files
    -   For some reason the stack doesn't always move at the same time.
    -   It's some weird issue with not updating them fast enough or something.
-   Debounce updates to the recents list so that we're not forcing re-renders of the mini files all the time
-   Fix so that dragging new files doesn't cause a ton to get created
-   Cause formulas to be run when evaluating filters
    -   This also fixes the issue of numbers and true/false values not matching filters
-   Allow combining files that were just dragged from the file queue
-   Hide files without workspaces

    -   Also log out the file ID when this happens.

## V0.2.29

### Date: 2/13/2019

### Changes:

-   Fixed workspace mesh not updating properly.
-   Remove workspace if size is 0.
    -   Only allow shrinking of a workspace to 0 if there are no files on the workspace.
-   Implemented cleanup of a file's arrows/lines when it is destroyed.

## V0.2.28

### Date: 2/12/2019

### Changes:

-   Make the recent files list use 3D renders of the actual files.
-   Fixed issues with the lines not updating when worksurfaces minimize.
-   Disabled shadows.

## V0.2.27

### Date: 2/11/2019

### Changes:

-   Fix the weirdest bug that was caused by an internal error in Vue.js.
    -   It would do something to stop the touch events from being emitted.
    -   I'm not sure how it did that. Maybe changing focus or something.

## V0.2.26

### Date: 2/11/2019

### Changes:

-   Fixed touch scrolling.
-   Fixed an issue that would prevent immovable files from being dragged off of the recent files list.
-   Fixed an issue that allowed players to place files on minimized worksurfaces.
-   Fixed an issue that allowed minimized worksurfaces to snap together.
-   Made the recents list have 3 files at most.
-   Made files in the recents list not duplicate as long as their normal values are the same.
-   Made selecting a file in the recents list move the selected file to the front.
-   Made the first file in the list larger than the others.
-   Made dragging a file from the recents list not move the dragged file to the front of the list.

## V0.2.25

### Date: 2/11/2019

### Changes:

-   Added the first version of the file toolbar.
    -   This is a list of the user's recently edited files.
    -   Users can select a file from the toolbar to tap and place.
    -   They can also click and drag files out into the world.
-   Made minimized hexes 1/3 the scale of normal hexes.
-   Added the ability to minimize hexes while in file mode.
-   Moved extra buttons like the AR mode to the app sidebar.
-   Made the login email box into a name box.
-   Fixed destroyed blocks not dissapearing.
-   Made the tag input field use a placeholder instead of filling with actual text.
-   Fixed some input issues.

## V0.2.24

### Date: 2/8/2019

### Changes:

-   Scaled down color picker, removed scrolling, and made it slightly wider to accommodate mobile screens.
-   It is now possible to close the Color Picker by tapping on empty space (it will no longer open immediately when tapping of of it).
-   Allow camera dragging when performing click operation on file that is incompatible with the current user mode.
-   Prevent the user from changing the background color when in AR mode.
-   Added the ability to see other people and what they are looking at.
-   Added the ability to minimize worksurfaces.
    -   While minimized they can still be dragged around but changing the size and height is not allowed.
    -   The color can still be changed though.
-   Fixed an issue where everyone would try to initialize the globals file with the default color and get a merge conflict if it was different.

## V0.2.23

### Date: 2/7/2019

### Changes:

-   Made the info box default to closed.
-   Added initial version of WebXR support.
    -   Note that this is Mozilla's old crotchety WebXR and not the official standardized version.
    -   As such, it only works in Mozilla's WebXR Viewer app thing.
    -   Hopefully it doesn't break WebVR support.
-   Changed color picker to swatches style.
-   Can only change scene background color while in workspaces mode.
-   Changed `stroke.linewidth` to be `stroke.width`.

## V0.2.22

### Date: 2/7/2019

### Changes:

-   Color Picker component is now more generic. It invokes a callback function every time the color value changes that you can use to get the color value.
-   Made the QR code larger.
-   Change the scene’s background color by clicking on it and using the color picker.
-   Make basically all the text gray (title bar text, mode switch, add buttons, and the hamburger).
-   Changed color picker type to Compact style.

## V0.2.21

### Date: 2/7/2019

### Changes:

-   Changed the top bar and other buttons to have a white background.
-   Changed the red badge on the pencil to be a neutral gray.
-   Changed the actions icon.
-   Added a grid that is visible in hex edit mode.

## V0.2.20

### Date: 2/7/2019

### Changes:

-   Added color picker component.
-   Can change workspace color using color picker from the context menu.
-   Inverted touch input vertical rotation.
-   Clamping vertical rotation so that you can’t rotate underneath the ground plane.

## V0.2.19

### Date: 2/6/2019

### Changes:

-   Added `stroke.linewidth` to control how thick the stroke lines are.
-   Removed the Skybox.
-   Added the ability to change the vertical tilt of the camera by using two fingers and panning up and down.
-   Reworked the files panel to be easier to use.
    -   Added "+action" button for creating actions.
    -   Moved the "+tag" and "+action" buttons above the file table.
    -   Moved the "Clear selection" button to the header row on the file table.
    -   It still needs some of the scrolling features like not scrolling the header while scrolling the body of the table but for the most part it's done.
    -   Also needs the auto-zoom feature for users. After looking at possible implementations I've discovered that it should be easier to do this when the "seeing other people" update arrives.

## V0.2.18

### Date: 2/5/2019

### Changes:

-   Button polling is now implemented in `InputVR` for vr controllers: `getButtonDown`, `getButtonHeld`, `getButtonUp`.
-   Replaced `GameView.workspacePlane` with mathematical plane for workspace dragging.
    -   This fixes not being able to drag workspaces after we disabled the ground plane mesh.
-   Forcing touch input when being used on a VR capable device in non-VR mode. This fixes traditional browser input on devices like the Oculus Go.

## V0.2.17

### Date: 2/5/2019

### Changes:

-   Moved VR controller code to `InputVR` class.
-   Forcefully disconnecting the controller when exiting VR, this fixes bug with GamePad API when returning to VR mode.
-   Disabled visibility of scene’s ground plane.
-   `ControllerMesh` is now a special `Object3D` that is added to the root controller `Object3D` node.

## V0.2.16

### Date: 2/5/2019

### Changes:

-   Controller is represented as a red pointer arrow. It doesnt not currently allow you to interact yet.
-   Disabling shadows when in VR. Shadows are a significant performance cost in its current state, disabling them gives us 20-30+ fps boost in VR.
-   VR button is now hidden when WebVR is not detected.

## V0.2.15

### Date: 2/5/2019

#### Changes:

-   Changed the default cube color to be white.
-   Changed the default cube outline color to gray instead of invisible.
-   Fixed an issue with action filters where some values weren't able to be matched to a filter.
    -   This happened for some tag values that would be parsed from strings into their semantic equivalents.
    -   For example, `"true"` would get converted to `true` and `"123.456"` would get converted to `123.456`.
    -   This conversion was being ignored for filter values, so they would never match in these scenarios.
-   Fixed an issue with action scripts where copying a file would not copy its formulas.
-   Improved the `copy()` function used in action scripts to be able accept any number of arguments.
    -   This allows cascading scenarios like `copy(this, that, @name("joe"), @name("bob"))`.

## V0.2.14

### Date: 2/4/2019

#### Changes:

-   Added `scale.x`, `scale.y`, and `scale.z` tags to allow changing the scale of the cubes.
    -   `x` and `y` are width and thickness. `z` is height.
-   Dragging worksurfaces now no longer snaps to the center but stays relative to the cursor position.
-   Added `label.size` and `label.size.mode` tags.
    -   `label.size` sets the size of the label. Setting it to 1 means the default size and setting it to 2 means twice the default size.
    -   Setting `label.size.mode` to `"auto"` causes the label to appear a constant size no matter where the user's camera is in the scene.
-   Changed the renderer settings to render the 3D scene at the full device resolution.
    -   This will likely increase the accuracy of rendering results but may also cause performance to drop due to rendering a lot more pixels.
    -   Was previously using the browser-default pixel ratio.
-   Added beta support for Web VR devices.
-   Fixed an issue where worksurfaces that did not have default heights and were merged into other worksurfaces would cause those tiles to incorrectly appear with a height of `0`.
    -   The worksurfaces that did not have default heights were from old versions that did not allow changing heights.
-   Added the number of selected cubes to the info box toggle

## V0.2.13

### Date: 2/1/2019

#### Changes:

-   Camera now handles going from two touch -> one touch without jumping around.
-   Removed time instance in `Time.ts`.
-   Input and Time are both updated manually through `GameView`, we need less `requestAnimationFrame` calls when possible.
-   Fixed bug in `Input` that would cause touches to overwrite old ones on browsers that reuse `TouchEvent` identifiers.
-   Remaining `TouchData` finger indexes get normalized when touches are removed.
    -   i.e. if there are two touches and touch 0 gets removed, then touch 1 becomes touch 0.

## V0.2.12

### Date: 2/1/2019

#### Changes:

-   Added `#stroke.color` which sets an outline on the cube.
-   Added the ability to download `.aux` files.
-   Added the ability to upload `.aux` files into the current session.
-   Changed the URLs to not use `#`. (breaking change!)
-   Changed the home screen to be the root path (`/`) so sessions are now just `filesimulator.com/mysession`. (breaking change!)
-   Changed the login screen to be at `/login`. (So `login` is not a valid session ID anymore) (breaking change!)
-   Fixed an issue where destroyed objects were being returned in action script queries.
-   Fixed an issue that allowed files to be combined with themselves. (Sorry Jeremy!)
-   Fixed an issue where offline users would always overwrite file `_index` values if the index was at `0.`
-   Minor changes:
    -   Add a "continue as guest" button.
    -   Replace "File Simulator" with the session code unless they are in the default session.
    -   Disable auto-capitalization and autocorrect on the input fields.
    -   Change the "Add worksurface" and "Add file" buttons to just be a "+" icon.
    -   Change the mode switch to use icons instead of text for the label.
    -   Make the mode switch always appear white.
    -   Remove color integration from FileValue.
    -   Change "Nuke the site" to something a little more friendly.
    -   Change "+ New Tag" to "+tag".
    -   Change the deselect file button to a grey color.
    -   Change the info box header to "Selected Files".
    -   Change the info icon to a pencil icon.

## V0.2.11

### Date: 1/31/2019

#### Changes:

-   Changed the "X" used to deselect files into a "-" sign.
-   Added the ability to show a QR code linking to the session the current user is in.

## V0.2.10

### Date: 1/31/2019

#### Changes:

-   Added two different modes to help control what the user is interacting with
    -   The "Files" mode allows dragging files and making new files.
    -   The "Worksurfaces" mode allows dragging worksurfaces, making new worksurfaces, and interacting via clicking on them.
-   Re-added the ability to combine files
    -   Dragging a file onto another file will combine them if possible.
    -   If no filters match then the files will stack.

## V0.2.9

### Date: 1/31/2019

#### Changes:

-   Camera zooming with trackpad pinching is now supported.
-   Input now handles `WheelEvent` from the browser.
    -   `getWheelMoved()` - Returns true when wheel movemented detected.
    -   `getWheelData()` - Return wheel event data for the current frame.

## V0.2.8

### Date: 1/31/2019

#### Changes:

-   Disabled double-tap to zoom functionality that is added by iOS and Android by default.
-   Fixed an issue where files would all appear in the same spot upon first load of a session.
-   Added the Session ID to the top header.
-   After logging in, the user will now be redirected back to the session they first tried accessing.
-   Fixed some typos.

## V0.2.7

### Date: 1/30/2019

#### Changes:

-   Added `line.to` and `line.color` tags. `line.to` creates an arrow that points from the source file to the target file. An array of files is also supported.
-   Added formula support for `label`, `label.color`.
-   Added some functions to `FileCalculations` to help with handling of short file ids:
    -   `getShortId` - Return the short id for the file.
    -   `fileFromShortId` - Find file that matches the short id.
    -   `filesFromShortIds` - Find files that match the short ids.
-   Disabled depth buffer writing for the new SDF rendered font.
-   Running `updateMatrixWorld` function for `FileMesh` when its position is updated.
    -   This allows child objects to have accurate world positioning the moment its parent is moved instead of waiting for ThreeJS to run the next render update frame.

## V0.2.6

### Date: 1/28/2019

#### Changes:

-   Improved the game window to resize the renderer and camera automatically
-   Improved how the files window scales for small devices
-   Move the toolbar into a floating action button
-   Closing the info box now shows an icon in its place that can be used to reopen it
-   Selecting/changing files no longer re-opens the info box
-   Tags that the user adds to the info box are no longer automatically hidden

## V0.2.5

### Date: 1/28/2019

#### Changes:

-   Rotation with touch input now spins in the correct direction.
-   3D text rendering is now done with SDF (Signed Distance Field). This gives us a much cleaner and crisper text representation.
-   Added `label.color` tag that allows you to change the color of the label text.

## V0.2.4

### Date: 1/28/2019

In this version we improved workspaces and made other minor quality of life improvements.

#### Changes:

-   Added the ability to change hex heights
-   Added the ability to stack cubes on top of each other
-   Added the ability to drag single hex tiles onto other workspaces
-   Added a `list()` formula function that is able to calculate which files are stacked on top of each other.
-   Made the square grid tiles visible only if they are over a related hex tile
-   Made hexes have a short height by default
-   Made hexes larger by default
-   Made cubes always attach to a workspace
-   Made only the grid that a cube is being dragged onto visible

##V0.2.1
###Date: 1/22/2019
In this version we added support for multiple simultaneous sessions. When logging in users can optionally provide a “Session ID” that will put them into that session. Alternatively, they can type the Session ID into the URL and go there directly. Sharing URLs to share your session is also supported.

#### Changes:

-   Multi-Session Support
    -   Users enter in a Session ID to go to a sandbox all their own.
    -   They can also share the URL with other people to be put directly into that session.
-   Hexes no longer have bevels.
-   In Formulas, hashtag expressions which have only a single result now return that result directly instead of in an array.
    -   For example, If there was only one file with a #sum set to “10” and there was a formula “=#sum”
        -   In v0.2.0 the formula would equal “[10]”
        -   In v0.2.1 the formula would equal “10”

## V0.2.0

### Date: 1/16/2019

In this version we added support for offline mode and made general improvements to the user interface.

#### Changes:

-   Added offline mode
    -   After loading the app over HTTPS, the user will be able to go completely offline (airplane mode) and still be able to access everything. This means:
        -   The app should load
        -   The user should be able to create new files and workspaces
        -   They should be able to edit tags and perform actions.
    -   When new app versions are available, the user will be prompted to refresh the page to use the new version.
        When the user goes back online the app will attempt to sync with the server. If successful, then everyone else will be able to see their changes because they have been synced.
    -   If syncing is not successful, then this is because of one or more merge conflicts between the user’s version and the server’s version.
        -   Merge conflicts happen when two users edit the same tag to different values.
        -   The computer doesn’t know which is the most valid so it has to ask the user.
    -   When merge conflicts happen a notification will pop up and prompt the user to fix them.
        -   This prompt will also be in the side bar underneath the hamburger menu.
    -   Until the user fixes the merge conflicts any changes they make will not be synced to the server.
    -   When the user fixes the merge conflicts, their state is synced to the server and everyone is able to see it.
    -   The sidebar will show the current online/offline synced/not synced status. Right clicking it will give the option to force the app into offline mode for testing and vice versa.
-   Added a nuke button
    -   This button allows the user to delete everything in the website.
    -   This is only for testing so don’t expect it to work in all cases. In particular, don’t expect it to work super well when there are multiple people on the site at a time.
-   Removed test buttons from the sidebar
-   Changed the version number to be based on the latest annotated git tag. This will let us have full control over the version numbers while making them a lot more human readable. Upon hover it will also show the git commit hash that the build was made from.<|MERGE_RESOLUTION|>--- conflicted
+++ resolved
@@ -1,17 +1,12 @@
 # AUX Changelog
 
-## V0.10.3
-
-<<<<<<< HEAD
+## V0.10.4
+
 ### Date: TBD
-=======
-### Date: 10/04/2019
->>>>>>> 0ff4e7b9
-
-### Changes:
-
--   Improvements
-<<<<<<< HEAD
+
+### Changes:
+
+-   Improvements
     -   Added `onAction()` action tag to intercept and change actions before they are executed.
         -   `onAction()` runs for every action, including when a bot is created, changed, or deleted.
         -   Every action is an object with a `type` property.
@@ -30,7 +25,14 @@
     -   Added several new script functions:
         -   `action.reject(action)`: Prevents the given action from being performed. Returns the rejection action.
         -   `action.perform(action)`: Adds the given action to the performance queue so it will be performed. This can be used to re-enable an action after it has been rejected (you can also reject the rejection action). Returns the action that will be performed.
-=======
+
+## V0.10.3
+
+### Date: 10/04/2019
+
+### Changes:
+
+-   Improvements
     -   Added tags to control panning, zooming, and rotating the main camera.
         -   `aux.context.pannable`: Controls whether the main camera is able to be panned.
         -   `aux.context.zoomable`: Controls whether the main camera is able to be zoomed.
@@ -47,7 +49,6 @@
 -   Bug Fixes
     -   Fixed `player.tweenTo()` to not change the zoom level when it is not specified.
     -   Tweens will now work better with the `onPlayerEnterContext` action.
->>>>>>> 0ff4e7b9
 
 ## V0.10.2
 
