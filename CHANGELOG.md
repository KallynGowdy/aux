--- conflicted
+++ resolved
@@ -31,15 +31,12 @@
                 -   Codeabar
             -   When a barcode is scanned the `onBarcodeScanned()` event will be sent containing the barcode that was detected.
             -   Also supports `onBarcodeScannerOpened()` and `onBarcodeScannerClosed()`.
-<<<<<<< HEAD
     -   Added menus back to AUXPlayer.
-=======
     -   Added `byMod()` as an additional way to query bots.
         -   Convienent way to query bots by multiple tags at once.
         -   Usage:
             -   `getBots(byMod({ "aux.color": "red", "aux.scale": 2 }))` gets all the bots with `aux.color` set to `"red"` and `aux.scale` set to `2`.
             -   `getBots(byMod({ "aux.color": null, "aux.label": "Hi!" }))` gets all the bots without an `aux.color` but with `aux.label` set to `"Hi!"`.
->>>>>>> 7543b087
 
 ## V0.9.29
 
