--- conflicted
+++ resolved
@@ -87,11 +87,7 @@
         _movable?: boolean;
         _editingFile?: string;
         ['stroke.color']?: string;
-<<<<<<< HEAD
-        ['stroke.linewidth']?: number;
-=======
         ['stroke.width']?: number;
->>>>>>> 87edf6a5
         ['line.to']?: string;
         ['line.color']?: string;
         ['label']?: string;
