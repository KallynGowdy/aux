--- conflicted
+++ resolved
@@ -1,10 +1,6 @@
 {
     "name": "@casual-simulation/aux-vm-deno",
-<<<<<<< HEAD
-    "version": "1.3.1-alpha.10",
-=======
     "version": "1.3.1",
->>>>>>> e4c38301
     "description": "A set of utilities required to securely run an AUX in Deno.",
     "keywords": [
         "aux"
@@ -44,19 +40,11 @@
         "url": "https://github.com/casual-simulation/casualos/issues"
     },
     "dependencies": {
-<<<<<<< HEAD
-        "@casual-simulation/aux-common": "^1.3.1-alpha.10",
-        "@casual-simulation/aux-vm": "^1.3.1-alpha.10",
-        "@casual-simulation/aux-vm-client": "^1.3.1-alpha.10",
-        "@casual-simulation/causal-tree-client-socketio": "^1.3.1-alpha.10",
-        "@casual-simulation/causal-trees": "^1.3.1-alpha.10",
-=======
         "@casual-simulation/aux-common": "^1.3.1",
         "@casual-simulation/aux-vm": "^1.3.1",
         "@casual-simulation/aux-vm-client": "^1.3.1",
         "@casual-simulation/causal-tree-client-socketio": "^1.3.1",
         "@casual-simulation/causal-trees": "^1.3.1",
->>>>>>> e4c38301
         "@casual-simulation/crypto": "^1.2.2",
         "@casual-simulation/crypto-browser": "^1.2.2",
         "comlink": "^4.0.1",
