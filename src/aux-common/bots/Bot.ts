--- conflicted
+++ resolved
@@ -771,12 +771,8 @@
     'onWebhook',
     'onAnyListen',
     'onListen',
-<<<<<<< HEAD
     ON_ACTION_ACTION_NAME,
-=======
-    'onChannelAction',
     ON_RUN_ACTION_NAME,
->>>>>>> 043435ac
 ];
 
 export function onModDropArg(mod: BotTags, dimension: string) {
