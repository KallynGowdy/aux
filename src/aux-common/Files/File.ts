--- conflicted
+++ resolved
@@ -322,16 +322,13 @@
     'aux._editingFile',
     'aux._selectionMode',
     'aux._lastEditedBy',
-<<<<<<< HEAD
-    'aux.context.inventory.color',
-=======
     'aux.account.username',
     'aux.account.locked',
     'aux.token',
     'aux.token.username',
     'aux.token.locked',
     'aux.inventory.color',
->>>>>>> cb853bba
+    'aux.context.inventory.color',
     'aux.inventory.height',
     'aux.context.inventory.visible',
     'aux.scene.color',
