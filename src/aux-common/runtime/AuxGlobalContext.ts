import {
    BotAction,
    Bot,
    BotTags,
    isBot,
    PrecalculatedBot,
    botAdded,
    botRemoved,
    DEFAULT_ENERGY,
    RuntimeBot,
} from '../bots';
import sortedIndexBy from 'lodash/sortedIndexBy';
import {
    RuntimeBotFactory,
    RuntimeBotsState,
    RealtimeEditMode,
    RuntimeBatcher,
} from './RuntimeBot';
import { AuxVersion } from './AuxVersion';
import { AuxDevice } from './AuxDevice';
import { ScriptError, RanOutOfEnergyError } from './AuxResults';
import uuid from 'uuid/v4';
import { sortBy, sortedIndex, sortedIndexOf } from 'lodash';
import './PerformanceNowPolyfill';
import { Observable, Subscription, SubscriptionLike } from 'rxjs';
import { tap } from 'rxjs/operators';
import TWEEN from '@tweenjs/tween.js';

/**
 * Holds global values that need to be accessible from the runtime.
 */
export interface AuxGlobalContext {
    /**
     * The ordered list of script bots.
     */
    bots: RuntimeBot[];

    /**
     * The state that the runtime bots occupy.
     */
    state: RuntimeBotsState;

    /**
     * The version.
     */
    version: AuxVersion;

    /**
     * The device.
     */
    device: AuxDevice;

    /**
     * The player bot.
     */
    playerBot: RuntimeBot;

    /**
     * The current energy that the context has.
     */
    energy: number;

    /**
     * The number of miliseconds since the session has started.
     */
    localTime: number;

    /**
     * Enqueues the given action.
     * @param action The action to enqueue.
     */
    enqueueAction(action: BotAction): void;

    /**
     * Gets the list of actions that have been queued and resets the action queue.
     */
    dequeueActions(): BotAction[];

    /**
     * Records the given error.
     * @param error The error to record.
     */
    enqueueError(error: ScriptError | RanOutOfEnergyError): void;

    /**
     * Gets the list of errors that have been queued and resets the error queue.
     */
    dequeueErrors(): ScriptError[];

    /**
     * Converts the given bot into a non-script enabled version.
     * @param bot The bot.
     */
    unwrapBot(bot: Bot | BotTags): Bot | BotTags;

    /**
     * Adds the given bot to the state and creates a new script bot to represent it.
     * @param bot The bot that should be created.
     */
    createBot(bot: Bot): RuntimeBot;

    /**
     * Destroys the given bot.
     * @param bot The bot to destroy.
     */
    destroyBot(bot: RuntimeBot): void;

    /**
     * Gets the list of bot IDs that have a listener for the given tag.
     * @param tag The tag.
     */
    getBotIdsWithListener(tag: string): string[];

    /**
     * Records whether the given ID has a listener for the given tag.
     * @param id The ID of the bot.
     * @param tag The tag that the bot has a listener for.
     * @param hasListener Whether the bot has a listener for the  given tag.
     */
    recordListenerPresense(id: string, tag: string, hasListener: boolean): void;

    /**
     * Records the given bot timer for the bot.
     * @param id The ID of the bot.
     * @param info The timer info.
     */
    recordBotTimer(id: string, info: BotTimer): void;

    /**
     * Removes the given bot timer from the bot.
     * @param id The ID of the bot.
     * @param timer The timer to remove.
     */
    removeBotTimer(id: string, timer: number): void;

    /**
     * Gets the list of bot timers for the given bot.
     * @param id The ID of the bot.
     */
    getBotTimers(id: string): BotTimer[];

    /**
     * Cancels the list of timers for the given bot ID.
     * @param id The ID of the bot.
     */
    cancelBotTimers(id: string): void;

    /**
     * Cancels all the timers that bots have created.
     */
    cancelAllBotTimers(): void;

    /**
     * Gets the number of timers.
     */
    getNumberOfActiveTimers(): number;

    /**
     * Creates a new task.
     * @param Whether to use an unguessable task ID. Defaults to false.
     * @param Whether the task is allowed to be resolved via a remote action result. Defaults to false.
     */
    createTask(
        unguessableId?: boolean,
        allowRemoteResolution?: boolean
    ): AsyncTask;

    /**
     * Completes the task with the given task ID with the given result.
     * @param taskId The ID of the task.
     * @param result The result.
     * @param remote Whether this call is being triggered from a remote device.
     *               This should be true if resolveTask() is being called in response to a remote or device action.
     */
    resolveTask(taskId: number | string, result: any, remote: boolean): void;

    /**
     * Completes the task with the given task ID with the given error.
     * @param taskId The ID of the task.
     * @param error The error.
     * @param remote Whether this call is being triggered from a remote device.
     *               This should be true if resolveTask() is being called in response to a remote or device action.
     */
    rejectTask(taskId: number | string, error: any, remote: boolean): void;

    /**
     * Gets a list of timers that contains the amount of time a tag has run for in miliseconds.
     */
    getShoutTimers(): {
        tag: string;
        timeMs: number;
    }[];

    /**
     * Adds the given number of miliseconds to the timer for the given shout.
     * @param shout The name of the shout.
     * @param ms The number of miliseconds to add.
     */
    addShoutTime(shout: string, ms: number): void;

    /**
     * Starts the animation loop for the context.
     */
    startAnimationLoop(): SubscriptionLike;
}

/**
 * Defines an interface for an asynchronous task.
 */
export interface AsyncTask {
    /**
     * The ID of the task.
     */
    taskId: number | string;

    /**
     * Whether the task is allowed to be resolved via a remote action result.
     */
    allowRemoteResolution: boolean;

    /**
     * The promise that the task contains.
     */
    promise: Promise<any>;

    /**
     * The function that is used to resolve the task with a result.
     */
    resolve: (val: any) => void;

    /**
     * The function that is used to reject the task with an error.
     */
    reject: (err: any) => void;
}

/**
 * Defines an interface for a timer that was created by a bot (e.g. setTimeout() or setInterval()).
 */
export interface BotTimer {
    /**
     * The ID of the timer.
     */
    timerId: number;

    /**
     * The type of the timer.
     */
    type: 'timeout' | 'interval';
}

/**
 * Gets the index of the bot in the given context.
 * Returns a negative number if the bot is not in the list.
 * @param context The context.
 * @param bot The bot.
 */
function indexInContext(context: AuxGlobalContext, bot: Bot): number {
    const index = sortedIndexBy(context.bots, <RuntimeBot>bot, (sb) => sb.id);
    const expected = context.bots.length > index ? context.bots[index] : null;
    if (!!expected && expected.id === bot.id) {
        return index;
    }
    return -1;
}

/**
 * Inserts the given bot into the global context.
 * @param context The context.
 * @param bot The bot.
 */
export function addToContext(context: AuxGlobalContext, ...bots: RuntimeBot[]) {
    for (let bot of bots) {
        if (!!context.state[bot.id]) {
            throw new Error('Bot already exists in the context!');
        }
        const index = sortedIndexBy(context.bots, bot, (sb) => sb.id);
        context.bots.splice(index, 0, bot);
        context.state[bot.id] = bot;
    }
}

/**
 * Removes the given bots from the given context.
 * @param context The context that the bots should be removed from.
 * @param bots The bots that should be removed.
 */
export function removeFromContext(
    context: AuxGlobalContext,
    bots: RuntimeBot[],
    cancelTimers: boolean = true
) {
    for (let bot of bots) {
        const index = indexInContext(context, bot);
        if (index < 0) {
            continue;
        }
        context.bots.splice(index, 1);
        delete context.state[bot.id];

        if (cancelTimers) {
            context.cancelBotTimers(bot.id);
        }
    }
}

/**
 * Gets whether a bot with the given ID is in the given context.
 * @param context The context.
 * @param bot The bot.
 */
export function isInContext(context: AuxGlobalContext, bot: Bot) {
    return indexInContext(context, bot) >= 0;
}

/**
 * Defines a global context that stores all information in memory.
 */
export class MemoryGlobalContext implements AuxGlobalContext {
    /**
     * The ordered list of script bots.
     */
    bots: RuntimeBot[] = [];

    /**
     * The state that the runtime bots occupy.
     */
    state: RuntimeBotsState = {};

    /**
     * The list of actions that have been queued.
     */
    actions: BotAction[] = [];

    /**
     * The list of errors that have been queued.
     */
    errors: ScriptError[] = [];

    /**
     * The map of task IDs to tasks.
     */
    tasks: Map<number | string, AsyncTask> = new Map();

    /**
     * The version.
     */
    version: AuxVersion;

    /**
     * The device.
     */
    device: AuxDevice;

    /**
     * The player bot.
     */
    playerBot: RuntimeBot = null;

    /**
     * The current energy that the context has.
     */
    energy: number = DEFAULT_ENERGY;

    get localTime() {
        return performance.now() - this._startTime;
    }

    private _taskCounter: number = 0;
    private _scriptFactory: RuntimeBotFactory;
    private _batcher: RuntimeBatcher;
    private _shoutTimers: {
        [shout: string]: number;
    } = {};
    private _listenerMap: Map<string, string[]>;
<<<<<<< HEAD
    private _startTime: number;
    private _animationLoop: Subscription;
=======
    private _botTimerMap: Map<string, BotTimer[]>;
    private _numberOfTimers: number = 0;
>>>>>>> 24dd17ac

    /**
     * Creates a new global context.
     * @param version The version number.
     * @param device The device that we're running on.
     * @param scriptFactory The factory that should be used to create new script bots.
     * @param batcher The batcher that should be used to batch changes.
     */
    constructor(
        version: AuxVersion,
        device: AuxDevice,
        scriptFactory: RuntimeBotFactory,
        batcher: RuntimeBatcher
    ) {
        this.version = version;
        this.device = device;
        this._scriptFactory = scriptFactory;
        this._batcher = batcher;
        this._listenerMap = new Map();
<<<<<<< HEAD
        this._startTime = performance.now();
=======
        this._botTimerMap = new Map();
>>>>>>> 24dd17ac
    }

    getBotIdsWithListener(tag: string): string[] {
        const set = this._listenerMap.get(tag);
        if (!set) {
            return [];
        }

        return set.slice();
    }

    recordListenerPresense(
        id: string,
        tag: string,
        hasListener: boolean
    ): void {
        let set = this._listenerMap.get(tag);
        if (!hasListener && !set) {
            // we don't have a listener to record
            // and there is no list for the tag
            // so there is nothing to do.
            return;
        }

        if (!set) {
            set = [];
            this._listenerMap.set(tag, set);
        }

        if (hasListener) {
            const index = sortedIndex(set, id);

            // ensure that our indexing is in bounds
            // to prevent the array from being put into slow-mode
            // see https://stackoverflow.com/a/26737403/1832856
            if (index < set.length && index >= 0) {
                const current = set[index];
                if (current !== id) {
                    set.splice(index, 0, id);
                }
            } else {
                set.splice(index, 0, id);
            }
        } else {
            const index = sortedIndexOf(set, id);
            if (index >= 0) {
                set.splice(index, 1);
            }

            // Delete the tag from the list if there are no more IDs
            if (set.length <= 0) {
                this._listenerMap.delete(tag);
            }
        }
    }

    recordBotTimer(id: string, info: BotTimer): void {
        let list = this._botTimerMap.get(id);
        if (!list) {
            list = [];
            this._botTimerMap.set(id, list);
        }
        list.push(info);
        this._numberOfTimers += 1;
    }

    removeBotTimer(id: string, timer: number): void {
        let list = this._botTimerMap.get(id);
        if (list) {
            let index = list.findIndex((t) => t.timerId === timer);
            if (index >= 0) {
                list.splice(index, 1);
                this._numberOfTimers = Math.max(0, this._numberOfTimers - 1);
            }
        }
    }

    getBotTimers(id: string): BotTimer[] {
        return this._botTimerMap.get(id) || [];
    }

    cancelBotTimers(id: string): void {
        let list = this._botTimerMap.get(id);
        if (list) {
            this._clearTimers(list);
        }
        this._botTimerMap.delete(id);
    }

    cancelAllBotTimers() {
        for (let list of this._botTimerMap.values()) {
            this._clearTimers(list);
        }

        this._botTimerMap.clear();
    }

    getNumberOfActiveTimers() {
        return this._numberOfTimers;
    }

    private _clearTimers(list: BotTimer[]) {
        this._numberOfTimers = Math.max(0, this._numberOfTimers - list.length);
        for (let timer of list) {
            if (timer.type === 'timeout') {
                clearTimeout(timer.timerId);
            } else if (timer.type === 'interval') {
                clearInterval(timer.timerId);
            }
        }
    }

    /**
     * Enqueues the given action.
     * @param action The action to enqueue.
     */
    enqueueAction(action: BotAction): void {
        if (action.type === 'remote') {
            const index = this.actions.indexOf(<BotAction>action.event);
            if (index >= 0) {
                this.actions[index] = action;
            } else {
                this.actions.push(action);
                this._batcher.notifyChange();
            }
        } else {
            this.actions.push(action);
            this._batcher.notifyChange();
        }
    }

    dequeueActions(): BotAction[] {
        let actions = this.actions;
        this.actions = [];
        return actions;
    }

    enqueueError(error: ScriptError | RanOutOfEnergyError): void {
        if (error instanceof RanOutOfEnergyError) {
            throw error;
        }
        this.errors.push(error);
        this._batcher.notifyChange();
    }

    dequeueErrors(): ScriptError[] {
        let errors = this.errors;
        this.errors = [];
        return errors;
    }

    /**
     * Converts the given bot into a non-script enabled version.
     * @param bot The bot.
     */
    unwrapBot(bot: Bot | BotTags): Bot | BotTags {
        if (isBot(bot)) {
            return {
                id: bot.id,
                space: bot.space,

                // TODO: Fix for proxy objects
                tags: {
                    ...bot.tags,
                },
            };
        }
        return bot;
    }

    createBot(bot: Bot): RuntimeBot {
        const script = this._scriptFactory.createRuntimeBot(bot) || null;
        if (script) {
            addToContext(this, script);

            if (script.listeners) {
                for (let key in script.listeners) {
                    if (typeof script.listeners[key] === 'function') {
                        this.recordListenerPresense(script.id, key, true);
                    }
                }
            }
        }
        this.enqueueAction(botAdded(bot));
        return script;
    }

    /**
     * Destroys the given bot.
     * @param bot The bot to destroy.
     */
    destroyBot(bot: RuntimeBot): void {
        const index = indexInContext(this, bot);
        if (index < 0) {
            return;
        }
        const mode = this._scriptFactory.destroyScriptBot(bot);
        if (mode === RealtimeEditMode.Immediate) {
            this.bots.splice(index, 1);
            delete this.state[bot.id];
            this.cancelBotTimers(bot.id);

            if (bot.listeners) {
                for (let key in bot.listeners) {
                    if (typeof bot.listeners[key] === 'function') {
                        this.recordListenerPresense(bot.id, key, false);
                    }
                }
            }
        }
        this.enqueueAction(botRemoved(bot.id));
    }

    createTask(
        unguessableId: boolean,
        allowRemoteResolution: boolean
    ): AsyncTask {
        let resolve: AsyncTask['resolve'];
        let reject: AsyncTask['reject'];
        let promise = new Promise((res, rej) => {
            resolve = res;
            reject = rej;
        });
        const task: AsyncTask = {
            taskId: !unguessableId ? (this._taskCounter += 1) : uuid(),
            allowRemoteResolution: allowRemoteResolution || false,
            resolve: resolve,
            reject: reject,
            promise,
        };

        this.tasks.set(task.taskId, task);
        return task;
    }

    resolveTask(taskId: number, result: any, remote: boolean): void {
        const task = this.tasks.get(taskId);
        if (task && (task.allowRemoteResolution || remote === false)) {
            this.tasks.delete(taskId);
            task.resolve(result);
        }
    }

    rejectTask(taskId: number, error: any, remote: boolean): void {
        const task = this.tasks.get(taskId);
        if (task && (task.allowRemoteResolution || remote === false)) {
            this.tasks.delete(taskId);
            task.reject(error);
        }
    }

    getShoutTimers() {
        const keys = Object.keys(this._shoutTimers);
        const list = keys.map((k) => ({
            tag: k,
            timeMs: this._shoutTimers[k],
        }));

        return sortBy(list, (timer) => -timer.timeMs);
    }

    addShoutTime(shout: string, ms: number) {
        if (ms < 0) {
            throw new Error('Cannot add negative time to a shout timer.');
        }
        if (!(shout in this._shoutTimers)) {
            this._shoutTimers[shout] = 0;
        }

        this._shoutTimers[shout] += ms;
    }

    startAnimationLoop(): SubscriptionLike {
        if (!this._animationLoop) {
            const sub = animationLoop()
                .pipe(tap(() => this._updateAnimationLoop()))
                .subscribe();

            this._animationLoop = new Subscription(() => {
                sub.unsubscribe();
                this._animationLoop = null;
            });
        }

        return this._animationLoop;
    }

    private _updateAnimationLoop() {
        TWEEN.update(this.localTime);
    }
}

function animationLoop(): Observable<void> {
    return new Observable<void>((observer) => {
        if (globalThis.requestAnimationFrame) {
            let running = true;
            let handlerId: number;

            const handler = () => {
                if (!running) {
                    return;
                }
                observer.next();
                handlerId = globalThis.requestAnimationFrame(handler);
            };
            handlerId = globalThis.requestAnimationFrame(handler);

            return () => {
                running = false;
                globalThis.cancelAnimationFrame(handlerId);
            };
        } else {
            let interval = setInterval(() => {
                observer.next();
            }, 16);

            return () => {
                clearInterval(interval);
            };
        }
    });
}<|MERGE_RESOLUTION|>--- conflicted
+++ resolved
@@ -373,13 +373,10 @@
         [shout: string]: number;
     } = {};
     private _listenerMap: Map<string, string[]>;
-<<<<<<< HEAD
+    private _botTimerMap: Map<string, BotTimer[]>;
+    private _numberOfTimers: number = 0;
     private _startTime: number;
     private _animationLoop: Subscription;
-=======
-    private _botTimerMap: Map<string, BotTimer[]>;
-    private _numberOfTimers: number = 0;
->>>>>>> 24dd17ac
 
     /**
      * Creates a new global context.
@@ -399,11 +396,8 @@
         this._scriptFactory = scriptFactory;
         this._batcher = batcher;
         this._listenerMap = new Map();
-<<<<<<< HEAD
+        this._botTimerMap = new Map();
         this._startTime = performance.now();
-=======
-        this._botTimerMap = new Map();
->>>>>>> 24dd17ac
     }
 
     getBotIdsWithListener(tag: string): string[] {
