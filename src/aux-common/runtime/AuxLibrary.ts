--- conflicted
+++ resolved
@@ -1778,7 +1778,6 @@
     }
 
     /**
-<<<<<<< HEAD
      * Registers a custom portal with the given source code.
      * @param id The ID of the portal.
      * @param source The source code that the portal should use.
@@ -1790,14 +1789,9 @@
     }
 
     /**
-     * Sends an event to the server to setup a new story if it does not exist.
-     * @param story The story.
-     * @param botOrMod The bot or mod that should be cloned into the new story.
-=======
      * Sends an event to the server to setup a new server if it does not exist.
      * @param server The server.
      * @param botOrMod The bot or mod that should be cloned into the new server.
->>>>>>> 6a9af17d
      */
     function setupServer(server: string, botOrMod?: Mod) {
         const task = context.createTask(true, true);
