import {
    Scene,
    Color,
    PerspectiveCamera,
    OrthographicCamera,
    WebGLRenderer,
    AmbientLight,
    DirectionalLight,
    Math as ThreeMath,
    PCFSoftShadowMap,
    HemisphereLight,
    Plane,
    Vector3,
    GridHelper,
    Quaternion,
    Matrix4,
    Texture,
    Vector2,
    Camera,
} from 'three';

import VRControlsModule from 'three-vrcontrols-module';
import VREffectModule from 'three-vreffect-module';
import * as webvrui from 'webvr-ui';

import Vue from 'vue';
import Component from 'vue-class-component';
import { Inject, Provide } from 'vue-property-decorator';
import { SubscriptionLike } from 'rxjs';
import { concatMap, tap, flatMap as rxFlatMap } from 'rxjs/operators';

import {
    Object,
    DEFAULT_WORKSPACE_HEIGHT_INCREMENT,
    DEFAULT_USER_MODE,
    UserMode,
    DEFAULT_SCENE_BACKGROUND_COLOR,
    getUserMode,
    createFile,
    doFilesAppearEqual,
    AuxFile,
    getConfigTagContext,
    getFileConfigContexts,
    hasValue,
    createContextId,
    AuxCausalTree,
    AuxOp,
    createWorkspace,
    addToContextDiff,
    FilesState,
    duplicateFile,
    toast,
    isConfigForContext,
    createCalculationContext,
    cleanFile,
} from '@casual-simulation/aux-common';
import { storedTree, StoredCausalTree } from '@casual-simulation/causal-trees';
import { ArgEvent } from '@casual-simulation/aux-common/Events';
import { Time } from '../../shared/scene/Time';
import { Input, InputType } from '../../shared/scene/Input';
import { InputVR } from '../../shared/scene/InputVR';

import { appManager } from '../../shared/AppManager';
import { GridChecker } from '../../shared/scene/grid/GridChecker';
import { flatMap, find, findIndex, debounce, keys } from 'lodash';
import App from '../App/App';
import MiniFile from '../MiniFile/MiniFile';
import { FileRenderer } from '../../shared/scene/FileRenderer';
import { IGameView } from '../../shared/IGameView';
import { LayersHelper } from '../../shared/scene/LayersHelper';
import { AuxFile3DDecoratorFactory } from '../../shared/scene/decorators/AuxFile3DDecoratorFactory';
import { DebugObjectManager } from '../../shared/scene/DebugObjectManager';
import { BuilderGroup3D } from '../../shared/scene/BuilderGroup3D';
import { AuxFile3D } from '../../shared/scene/AuxFile3D';
import { BuilderInteractionManager } from '../interaction/BuilderInteractionManager';
import { TweenCameraToOperation } from '../../shared/interaction/TweenCameraToOperation';
import Home from '../Home/Home';
import TrashCan from '../TrashCan/TrashCan';
import {
    CameraType,
    resizeCameraRig,
    createCameraRig,
} from '../../shared/scene/CameraRigFactory';
import {
    baseAuxAmbientLight,
    baseAuxDirectionalLight,
    createHtmlMixerContext,
} from '../../shared/scene/SceneUtils';
import { Physics } from '../../shared/scene/Physics';
import { Simulation3D } from '../../shared/scene/Simulation3D';
import { BuilderSimulation3D } from '../scene/BuilderSimulation3D';
<<<<<<< HEAD
import { HtmlMixer } from '../../shared/scene/HtmlMixer';
=======
import { copyToClipboard } from '../../shared/SharedUtils';
>>>>>>> 72a48149

@Component({
    components: {
        'mini-file': MiniFile,
        'trash-can': TrashCan,
    },
})
export default class GameView extends Vue implements IGameView {
    private _scene: Scene;
    private _mainCamera: OrthographicCamera | PerspectiveCamera;
    private _uiWorldCamera: OrthographicCamera | PerspectiveCamera;
    private _renderer: WebGLRenderer;

    private _enterVr: any;
    private _vrControls: any;
    private _vrEffect: any;

    private _directional: DirectionalLight;
    private _ambient: AmbientLight;

    private _groundPlane: Plane;
    private _gridMesh: GridHelper;
    private _time: Time;
    private _input: Input;
    private _inputVR: InputVR;
    private _interaction: BuilderInteractionManager;
    private _gridChecker: GridChecker;
    private _sceneBackground: Color | Texture;
    private _cameraType: CameraType;
    private _htmlMixerContext: HtmlMixer.Context;

    showDialog: boolean = false;
    contextDialog: string = '';
    builderCheck: boolean = false;
    playerCheck: boolean = false;

    public onFileAdded: ArgEvent<AuxFile> = new ArgEvent<AuxFile>();
    public onFileUpdated: ArgEvent<AuxFile> = new ArgEvent<AuxFile>();
    public onFileRemoved: ArgEvent<AuxFile> = new ArgEvent<AuxFile>();
    public onCameraTypeChanged: ArgEvent<
        PerspectiveCamera | OrthographicCamera
    > = new ArgEvent<PerspectiveCamera | OrthographicCamera>();

    // private _contexts: BuilderGroup3D[];
    private _subs: SubscriptionLike[];
    private _decoratorFactory: AuxFile3DDecoratorFactory;

    simulation3D: BuilderSimulation3D = null;
    mode: UserMode = DEFAULT_USER_MODE;
    xrCapable: boolean = false;
    xrDisplay: any = null;
    xrSession: any = null;
    xrSessionInitParameters: any = null;
    vrDisplay: VRDisplay = null;
    vrCapable: boolean = false;
    showTrashCan: boolean = false;
    showUploadFiles: boolean = false;

    @Inject() addSidebarItem: App['addSidebarItem'];
    @Inject() removeSidebarItem: App['removeSidebarItem'];

    // TODO: Find a better way to refactor this
    @Inject() home: Home;
    @Provide() fileRenderer: FileRenderer = new FileRenderer();

    get gameView(): HTMLElement {
        return <HTMLElement>this.$refs.gameView;
    }
    get dev() {
        return !PRODUCTION;
    }
    get filesMode() {
        return this.mode === 'files';
    }
    get workspacesMode() {
        return this.mode === 'worksurfaces';
    }
    // get fileManager() {
    //     return appManager.simulationManager.primary;
    // }

    constructor() {
        super();
    }

    /**
     * Click event from GameView.vue
     */
    private onConfirmDialogOk() {
        let contextType = '=isBuilder';

        if (this.playerCheck) {
            contextType = '=isBuilder || isPlayer';
        }

        this.simulation3D.simulation.helper.createWorkspace(
            undefined,
            this.contextDialog,
            contextType
        );

        this.showDialog = false;
    }

    /**
     * Click event from GameView.vue
     */
    private onConfirmDialogCancel() {
        this.showDialog = false;
    }

    public findFilesById(id: string): AuxFile3D[] {
        return flatMap(this.simulation3D.contexts, c =>
            c.getFiles().filter(f => f.file.id === id)
        );
    }

    public getTime() {
        return this._time;
    }
    public getInput() {
        return this._input;
    }
    public getInputVR() {
        return this._inputVR;
    }
    public getScene() {
        return this._scene;
    }
    public getRenderer() {
        return this._renderer;
    }
    public getGroundPlane() {
        return this._groundPlane;
    }
    public getGridChecker() {
        return this._gridChecker;
    }
    public getMainCamera(): PerspectiveCamera | OrthographicCamera {
        return this._mainCamera;
    }

    public getDecoratorFactory(): AuxFile3DDecoratorFactory {
        return this._decoratorFactory;
    }

    public getSimulations(): Simulation3D[] {
        return [this.simulation3D];
    }
    public getContexts() {
        return this.simulation3D.contexts.filter(c => c.contexts.size > 0);
    }

    public getUIHtmlElements(): HTMLElement[] {
        return [
            ...this.home.getUIHtmlElements(),
            <HTMLElement>this.$refs.fileQueue,
            this.$refs.trashCan ? (<TrashCan>this.$refs.trashCan).$el : null,
        ].filter(el => el);
    }

    public getHtmlMixerContext(): HtmlMixer.Context {
        return this._htmlMixerContext;
    }

    public setGridsVisible(visible: boolean) {
        this.simulation3D.contexts.forEach((c: BuilderGroup3D) => {
            if (c.surface) {
                c.surface.gridsVisible = visible;
            }
        });
    }

    public setWorldGridVisible(visible: boolean) {
        this._gridMesh.visible = visible;
    }

    public addNewWorkspace(): void {
        this.contextDialog = createContextId();
        this.playerCheck = false;
        this.showDialog = true;
    }

    public setCameraType(type: CameraType) {
        if (this._cameraType === type) return;

        // Clean up current cameras if they exists.
        if (this._mainCamera) {
            this._scene.remove(this._mainCamera);
            this._mainCamera = null;
            this._uiWorldCamera = null;
        }

        this._cameraType = type;

        const { width, height } = this._calculateCameraSize();
        const rig = createCameraRig(
            this._cameraType,
            this._scene,
            width,
            height
        );

        this._mainCamera = rig.mainCamera;
        this._uiWorldCamera = rig.uiWorldCamera;

        // Update side bar item.
        this.removeSidebarItem('toggle_camera_type');
        if (this._cameraType === 'orthographic') {
            this.addSidebarItem(
                'toggle_camera_type',
                'Enable Perspective Camera',
                () => {
                    this.setCameraType('perspective');
                },
                'videocam'
            );
        } else {
            this.addSidebarItem(
                'toggle_camera_type',
                'Disable Perspective Camera',
                () => {
                    this.setCameraType('orthographic');
                },
                'videocam_off'
            );
        }

        if (this._htmlMixerContext) {
            this._htmlMixerContext.setupCssCamera(this._mainCamera);
        }

        this.onCameraTypeChanged.invoke(this._mainCamera);
    }

    /**
     * Animates the main camera into position to view the given file ID.
     * @param fileId The ID of the file to view.
     */
    public tweenCameraToFile(fileId: string, zoomValue: number) {
        console.log('[GameView] Tween to: ', fileId);

        // find the file with the given ID
        const files = this.findFilesById(fileId);
        if (files.length > 0) {
            const file = files[0];
            const targetPosition = new Vector3();
            file.display.getWorldPosition(targetPosition);
            this.tweenCameraToPosition(targetPosition);

            if (zoomValue >= 0) {
                const cam = this.getMainCamera();
                this._interaction.cameraControls.dollySet(zoomValue);
            }
        }
    }

    /**
     * Animates the main camera to the given position.
     * @param position The position to animate to.
     */
    public tweenCameraToPosition(position: Vector3) {
        this._interaction.addOperation(
            new TweenCameraToOperation(this, this._interaction, position)
        );
    }

    onDragEnter(event: DragEvent) {
        if (event.dataTransfer.types.indexOf('Files') >= 0) {
            this.showUploadFiles = true;
            event.dataTransfer.dropEffect = 'copy';
            event.preventDefault();
        }
    }

    onDragOver(event: DragEvent) {
        if (event.dataTransfer.types.indexOf('Files') >= 0) {
            this.showUploadFiles = true;
            event.dataTransfer.dropEffect = 'copy';
            event.preventDefault();
        }
    }

    onDragLeave(event: DragEvent) {
        this.showUploadFiles = false;
    }

    async onDrop(event: DragEvent) {
        this.showUploadFiles = false;
        event.preventDefault();
        let auxFiles: File[] = [];
        if (event.dataTransfer.items) {
            for (let i = 0; i < event.dataTransfer.items.length; i++) {
                const item = event.dataTransfer.items[i];
                if (item.kind === 'file') {
                    const file = item.getAsFile();
                    if (file.name.endsWith('.aux')) {
                        auxFiles.push(file);
                    }
                }
            }
        } else {
            for (let i = 0; i < event.dataTransfer.files.length; i++) {
                const file = event.dataTransfer.files.item(i);
                if (file.name.endsWith('.aux')) {
                    auxFiles.push(file);
                }
            }
        }

        if (auxFiles.length > 0) {
            console.log(
                `[GameView] Uploading ${auxFiles.length} ${
                    auxFiles.length === 1 ? 'file' : 'files'
                }`
            );
            await Promise.all(
                auxFiles.map(file => appManager.uploadState(file))
            );
        }
    }

    copySelectionMac() {
        if (this._isMac()) {
            this._copySelection();
        }
    }

    copySelectionNormal() {
        if (!this._isMac()) {
            this._copySelection();
        }
    }

    pasteClipboardMac() {
        if (this._isMac()) {
            this._pasteClipboard();
        }
    }

    pasteClipboardNormal() {
        if (!this._isMac()) {
            this._pasteClipboard();
        }
    }

    private async _copySelection() {
        const sim = appManager.simulationManager.primary;
        const files = sim.selection.getSelectedFilesForUser(
            sim.helper.userFile
        );
        if (files.length === 0) {
            appManager.simulationManager.primary.helper.transaction(
                toast('Nothing selected to copy!')
            );
            return;
        }

        await appManager.copyFilesFromSimulation(sim, files);

        appManager.simulationManager.primary.helper.transaction(
            toast('Selection Copied!')
        );
    }

    private async _pasteClipboard() {
        if (navigator.clipboard) {
            try {
                // TODO: Cleanup this function
                const json = await navigator.clipboard.readText();
                const stored: StoredCausalTree<AuxOp> = JSON.parse(json);
                let tree = new AuxCausalTree(stored);
                await tree.import(stored);

                const value = tree.value;
                const fileIds = keys(value);
                let state: FilesState = {};

                const oldFiles = fileIds.map(id => value[id]);
                const calc = createCalculationContext(
                    oldFiles,
                    appManager.simulationManager.primary.helper.userFile.id,
                    appManager.simulationManager.primary.helper.lib
                );
                const oldWorksurface =
                    oldFiles.find(
                        f => getFileConfigContexts(calc, f).length > 0
                    ) || createWorkspace();
                const oldContexts = getFileConfigContexts(calc, oldWorksurface);

                const contextMap: Map<string, string> = new Map();
                let newContexts: string[] = [];
                oldContexts.forEach(c => {
                    const context = createContextId();
                    newContexts.push(context);
                    contextMap.set(c, context);
                });

                let worksurface = duplicateFile(oldWorksurface);

                oldContexts.forEach(c => {
                    let newContext = contextMap.get(c);
                    let config = oldWorksurface.tags[`${c}.config`];
                    worksurface.tags[c] = null;
                    worksurface.tags[`${c}.config`] = null;
                    worksurface.tags[newContext] = true;
                    worksurface.tags[`${newContext}.config`] = config;
                });

                worksurface = cleanFile(worksurface);

                const mouseDir = Physics.screenPosToRay(
                    this.getInput().getMouseScreenPos(),
                    this.getMainCamera()
                );
                const point = Physics.pointOnPlane(
                    mouseDir,
                    this.getGroundPlane()
                );

                worksurface.tags['aux.context.x'] = point.x;
                worksurface.tags['aux.context.y'] = point.z;
                worksurface.tags['aux.context.z'] = point.y;

                state[worksurface.id] = worksurface;

                for (let i = 0; i < fileIds.length; i++) {
                    const file = value[fileIds[i]];

                    if (file.id === oldWorksurface.id) {
                        continue;
                    }

                    let newFile = duplicateFile(file);

                    oldContexts.forEach(c => {
                        let newContext = contextMap.get(c);
                        newFile.tags[c] = null;

                        let x = file.tags[`${c}.x`];
                        let y = file.tags[`${c}.y`];
                        let z = file.tags[`${c}.z`];
                        let index = file.tags[`${c}.index`];
                        newFile.tags[`${c}.x`] = null;
                        newFile.tags[`${c}.y`] = null;
                        newFile.tags[`${c}.z`] = null;
                        newFile.tags[`${c}.index`] = null;

                        newFile.tags[newContext] = true;
                        newFile.tags[`${newContext}.x`] = x;
                        newFile.tags[`${newContext}.y`] = y;
                        newFile.tags[`${newContext}.z`] = z;
                        newFile.tags[`${newContext}.index`] = index;
                    });

                    state[newFile.id] = cleanFile(newFile);
                }

                await appManager.simulationManager.primary.helper.addState(
                    state
                );
                appManager.simulationManager.primary.helper.transaction(
                    toast(
                        `${fileIds.length} ${
                            fileIds.length === 1 ? 'file' : 'files'
                        } pasted!`
                    )
                );
            } catch (ex) {
                console.error('[GameView] Paste failed', ex);
                appManager.simulationManager.primary.helper.transaction(
                    toast(
                        "Couldn't paste your clipboard. Have you copied a selection or worksurface?"
                    )
                );
            }
        } else {
            console.error("[GameView] Browser doesn't support clipboard API!");
            appManager.simulationManager.primary.helper.transaction(
                toast(
                    "Sorry, but your browser doesn't support pasting files from a selection or worksurface."
                )
            );
        }
    }

    private _isMac(): boolean {
        return /(Mac)/i.test(navigator.platform);
    }

    public async mounted() {
        this._handleResize = this._handleResize.bind(this);
        window.addEventListener('resize', this._handleResize);
        window.addEventListener('vrdisplaypresentchange', this._handleResize);

        this.showDialog = false;
        this.contextDialog = '';

        this._time = new Time();
        this._decoratorFactory = new AuxFile3DDecoratorFactory(this);
        this._subs = [];
        this.simulation3D = new BuilderSimulation3D(
            this,
            appManager.simulationManager.primary
        );
        this._setupScene();
        DebugObjectManager.init(this._time, this._scene);
        this._input = new Input(this);
        this._inputVR = new InputVR(this);
        this._interaction = new BuilderInteractionManager(this);
        this._gridChecker = new GridChecker(DEFAULT_WORKSPACE_HEIGHT_INCREMENT);

        this.simulation3D.init();
        this.simulation3D.onFileAdded.addListener(obj =>
            this.onFileAdded.invoke(obj)
        );
        this.simulation3D.onFileRemoved.addListener(obj =>
            this.onFileRemoved.invoke(obj)
        );
        this.simulation3D.onFileUpdated.addListener(obj =>
            this.onFileUpdated.invoke(obj)
        );

        this._setupWebVR();
        await this._setupWebXR();
        this._frameUpdate();
    }

    public beforeDestroy() {
        window.removeEventListener('resize', this._handleResize);
        window.removeEventListener(
            'vrdisplaypresentchange',
            this._handleResize
        );
        this.removeSidebarItem('enable_xr');
        this.removeSidebarItem('disable_xr');
        this._input.dispose();

        if (this._subs) {
            this._subs.forEach(sub => {
                sub.unsubscribe();
            });
            this._subs = [];
        }
    }

    private _frameUpdate(xrFrame?: any) {
        DebugObjectManager.update();

        this._input.update();
        this._inputVR.update();
        this._interaction.update();

        this.simulation3D.frameUpdate();

        if (this._htmlMixerContext) {
            this._htmlMixerContext.update();
        }
        this._cameraUpdate();
        this._renderUpdate(xrFrame);
        this._time.update();

        // Debug direction light postion with arrow keys + control
        // const speed = 1;
        // const dt = this._time.deltaTime;
        // let dirWorldPos = new Vector3();
        // this._directional.getWorldPosition(dirWorldPos);
        // if (this._input.getKeyHeld('ArrowUp')) {
        //     if (this._input.getKeyHeld('Alt')) {
        //         dirWorldPos.y += speed * dt;
        //     } else {
        //         dirWorldPos.z += speed * dt;
        //     }
        //     console.log('direction world position:', dirWorldPos);
        // }
        // if (this._input.getKeyHeld('ArrowDown')) {
        //     if (this._input.getKeyHeld('Alt')) {
        //         dirWorldPos.y += -speed * dt;
        //     } else {
        //         dirWorldPos.z += -speed * dt;
        //     }
        //     console.log('direction world position:', dirWorldPos);
        // }
        // if (this._input.getKeyHeld('ArrowLeft')) {
        //     dirWorldPos.x += speed * dt;
        //     console.log('direction world position:', dirWorldPos);
        // }
        // if (this._input.getKeyHeld('ArrowRight')) {
        //     dirWorldPos.x += -speed * dt;
        //     console.log('direction world position:', dirWorldPos);
        // }
        // this._directional.position.copy(dirWorldPos);

        if (this.vrDisplay && this.vrDisplay.isPresenting) {
            this.vrDisplay.requestAnimationFrame(() => this._frameUpdate());
        } else if (this.xrSession) {
            this.xrSession.requestFrame((nextXRFrame: any) =>
                this._frameUpdate(nextXRFrame)
            );
        } else {
            requestAnimationFrame(() => this._frameUpdate());
        }
    }

    private _cameraUpdate() {
        // Keep camera zoom levels in sync.
        if (this._uiWorldCamera.zoom !== this._mainCamera.zoom) {
            this._uiWorldCamera.zoom = this._mainCamera.zoom;
            this._uiWorldCamera.updateProjectionMatrix();
        }
    }

    private _renderUpdate(xrFrame?: any) {
        if (this.vrDisplay && this.vrDisplay.isPresenting) {
            this._vrControls.update();
            this._renderCore();
            this._vrEffect.render(this._scene, this._mainCamera);
        } else if (this.xrSession && xrFrame) {
            this._scene.background = null;
            this._renderer.setSize(
                this.xrSession.baseLayer.framebufferWidth,
                this.xrSession.baseLayer.framebufferHeight,
                false
            );
            this._renderer.setClearColor('#000', 0);

            this._mainCamera.matrixAutoUpdate = false;

            for (const view of xrFrame.views) {
                // Each XRView has its own projection matrix, so set the _camera to use that
                let matrix = new Matrix4();
                matrix.fromArray(view.viewMatrix);

                let position = new Vector3();
                position.setFromMatrixPosition(matrix);
                position.multiplyScalar(10);

                // Move the player up about a foot above the world.
                position.add(new Vector3(0, 2, 3));
                this._mainCamera.position.copy(position);

                let rotation = new Quaternion();
                rotation.setFromRotationMatrix(matrix);
                this._mainCamera.setRotationFromQuaternion(rotation);

                this._mainCamera.updateMatrix();
                this._mainCamera.updateMatrixWorld(false);

                this._mainCamera.projectionMatrix.fromArray(
                    view.projectionMatrix
                );

                // Set up the _renderer to the XRView's viewport and then render
                const viewport = view.getViewport(this.xrSession.baseLayer);
                this._renderer.setViewport(
                    viewport.x,
                    viewport.y,
                    viewport.width,
                    viewport.height
                );

                this._renderCore();
            }
        } else {
            this._mainCamera.matrixAutoUpdate = true;
            this._renderCore();
        }
    }

    private _renderCore(): void {
        this._renderer.clear();
        this._renderer.render(this._scene, this._mainCamera);

        // Set the background color to null when rendering the ui world camera.
        this._scene.background = null;

        this._renderer.clearDepth(); // Clear depth buffer so that ui objects dont
        this._renderer.render(this._scene, this._uiWorldCamera);
        this._sceneBackgroundUpdate();
    }

    private _sceneBackgroundUpdate() {
        if (this._sceneBackground) {
            this._scene.background = this._sceneBackground;
        } else {
            this._scene.background = new Color(DEFAULT_SCENE_BACKGROUND_COLOR);
        }
    }

    private _setupScene() {
        this._scene = new Scene();

        let globalsFile = this.simulation3D.simulation.helper.globalsFile;

        // Scene background color.
        let sceneBackgroundColor = globalsFile.tags['aux.scene.color'];
        this._sceneBackground = hasValue(sceneBackgroundColor)
            ? new Color(sceneBackgroundColor)
            : new Color('#263238');
        this._sceneBackgroundUpdate();

        this.setCameraType('perspective');
        this._setupRenderer();

        // Ambient light.
        this._ambient = baseAuxAmbientLight();
        this._scene.add(this._ambient);

        // Directional light.
        this._directional = baseAuxDirectionalLight();
        this._scene.add(this._directional);

        // Ground plane.
        this._groundPlane = new Plane(new Vector3(0, 1, 0));

        // Grid plane.
        this._gridMesh = new GridHelper(1000, 300, 0xbbbbbb, 0xbbbbbb);
        this._gridMesh.visible = false;
        this._scene.add(this._gridMesh);

        // Simulations.
        this._scene.add(this.simulation3D);

        // Html Mixer Context.
        this._htmlMixerContext = createHtmlMixerContext(
            this._renderer,
            this._mainCamera,
            this.gameView
        );
    }

    private _setupRenderer() {
        const webGlRenderer = (this._renderer = new WebGLRenderer({
            antialias: true,
            alpha: true,
        }));
        webGlRenderer.autoClear = false;

        this._resizeRenderer();
        this.gameView.appendChild(this._renderer.domElement);
    }

    private _setupWebVR() {
        let onBeforeEnter = () => {
            console.log('[GameView] vr on before enter');

            this._renderer.vr.enabled = true;
            this._renderer.shadowMap.enabled = false;

            // VR controls
            this._vrControls = new VRControlsModule(this._mainCamera);
            this._vrControls.standing = true;

            // Create VR Effect rendering in stereoscopic mode
            this._vrEffect = new VREffectModule(this._renderer);
            this._resizeVR();
            this._renderer.setPixelRatio(window.devicePixelRatio);

            return new Promise((resolve, reject) => {
                resolve(null);
            });
        };

        this.vrDisplay = null;

        // WebVR enable button.
        let vrButtonOptions = {
            color: 'black',
            beforeEnter: onBeforeEnter,
        };

        this._enterVr = new webvrui.EnterVRButton(
            this._renderer.domElement,
            vrButtonOptions
        );

        // Event handlers for the vr button.
        this._handleReadyVR = this._handleReadyVR.bind(this);
        this._handleEnterVR = this._handleEnterVR.bind(this);
        this._handleExitVR = this._handleExitVR.bind(this);
        this._handleErrorVR = this._handleErrorVR.bind(this);

        this._enterVr.on('ready', this._handleReadyVR);
        this._enterVr.on('enter', this._handleEnterVR);
        this._enterVr.on('exit', this._handleExitVR);
        this._enterVr.on('error', this._handleErrorVR);

        let vrButtonContainer = document.getElementById('vr-button-container');
        vrButtonContainer.appendChild(this._enterVr.domElement);
    }

    // TODO: All this needs to be reworked to use the right WebXR polyfill
    // - Use this one: https://github.com/immersive-web/webxr-polyfill
    // - instead of this one: https://github.com/mozilla/webxr-polyfill

    private async _setupWebXR() {
        const win = <any>window;
        const navigator = <any>win.navigator;
        const xr = navigator.XR;

        if (typeof xr === 'undefined') {
            console.log('[GameView] WebXR Not Supported.');
            return;
        }

        const displays = await xr.getDisplays();
        this.xrSessionInitParameters = {
            exclusive: false,
            type: win.XRSession.AUGMENTATION,
            videoFrames: false, //computer_vision_data
            alignEUS: true,
            worldSensing: false,
        };
        const matchingDisplay = find(displays, d =>
            d.supportsSession(this.xrSessionInitParameters)
        );
        if (matchingDisplay && this._isRealAR(matchingDisplay)) {
            this.xrCapable = true;
            this.xrDisplay = matchingDisplay;
            this.addSidebarItem('enable_xr', 'Enable AR', () => {
                this.toggleXR();
            });
            console.log('[GameView] WebXR Supported!');
        }
    }

    async toggleXR() {
        console.log('toggle XR');
        if (this.xrDisplay) {
            if (this.xrSession) {
                this.removeSidebarItem('disable_xr');
                this.addSidebarItem('enable_xr', 'Enable AR', () => {
                    this.toggleXR();
                });

                await this.xrSession.end();
                this.xrSession = null;
                document.documentElement.classList.remove('ar-app');
            } else {
                this.removeSidebarItem('enable_xr');
                this.addSidebarItem('disable_xr', 'Disable AR', () => {
                    this.toggleXR();
                });

                document.documentElement.classList.add('ar-app');
                this.xrSession = await this.xrDisplay.requestSession(
                    this.xrSessionInitParameters
                );
                this.xrSession.near = 0.1;
                this.xrSession.far = 1000;

                this.xrSession.addEventListener('focus', (ev: any) =>
                    this._handleXRSessionFocus(ev)
                );
                this.xrSession.addEventListener('blur', (ev: any) =>
                    this._handleXRSessionBlur(ev)
                );
                this.xrSession.addEventListener('end', (ev: any) =>
                    this._handleXRSessionEnded(ev)
                );

                this._startXR();

                setTimeout(() => {
                    this._handleResize();
                }, 1000);
            }
        }
    }

    private _startXR() {
        const win = <any>window;
        const navigator = win.navigator;
        if (this.xrSession === null) {
            throw new Error('Can not start presenting without a xrSession');
        }

        // Set the xrSession's base layer into which the app will render
        this.xrSession.baseLayer = new win.XRWebGLLayer(
            this.xrSession,
            this._renderer.context
        );

        // Handle layer focus events
        this.xrSession.baseLayer.addEventListener('focus', (ev: any) => {
            this._handleXRLayerFocus(ev);
        });
        this.xrSession.baseLayer.addEventListener('blur', (ev: any) => {
            this._handleXRLayerBlur(ev);
        });

        // this.xrSession.requestFrame(this._boundHandleFrame)
    }

    private _handleXRSessionFocus(event: any) {}

    private _handleXRSessionBlur(event: any) {}

    private _handleXRSessionEnded(event: any) {}

    private _handleXRLayerFocus(event: any) {}

    private _handleXRLayerBlur(event: any) {}

    private _isRealAR(xrDisplay: any): boolean {
        // The worst hack of all time.
        // Basically does the check that the webxr polyfill does
        // to see it the device really supports Web XR.
        return (
            typeof (<any>window).webkit !== 'undefined' ||
            xrDisplay._reality._vrDisplay
        );
    }

    private _handleReadyVR(display: VRDisplay) {
        console.log('[GameView] vr display is ready.');
        console.log(display);
        this.vrDisplay = display;

        // When being used on a vr headset, force the normal input module to use touch instead of mouse.
        // Touch seems to work better for 2d browsers on vr headsets (like the Oculus Go).
        this._input.currentInputType = InputType.Touch;
    }

    private _handleEnterVR(display: any) {
        console.log('[GameView] enter vr.');
        console.log(display);
        this.vrDisplay = display;
    }

    private _handleExitVR(display: any) {
        console.log('[GameView] exit vr.');
        console.log(display);

        this._renderer.vr.enabled = false;
        this._renderer.shadowMap.enabled = false;

        this._inputVR.disconnectControllers();

        this._vrControls.dispose();
        this._vrControls = null;

        this._vrEffect.dispose();
        this._vrEffect = null;

        // reset camera back to default position.
        this._mainCamera.position.z = 5;
        this._mainCamera.position.y = 3;
        this._mainCamera.rotation.x = ThreeMath.degToRad(-30);
        this._mainCamera.updateMatrixWorld(false);
    }

    private _handleErrorVR(error: any) {
        // console.error('error vr');
        // console.error(error);
    }

    private _handleResize() {
        const { width, height } = this._calculateCameraSize();
        resizeCameraRig(
            {
                mainCamera: this._mainCamera,
                uiWorldCamera: this._uiWorldCamera,
            },
            width,
            height
        );

        this._resizeRenderer();
        this._resizeVR();
    }

    private _resizeRenderer() {
        const { width, height } = this._calculateCameraSize();
        this._renderer.setPixelRatio(window.devicePixelRatio || 1);
        this._renderer.setSize(width, height);
        this._container.style.height = this.gameView.style.height = this._renderer.domElement.style.height;
        this._container.style.width = this.gameView.style.width = this._renderer.domElement.style.width;

        if (this._htmlMixerContext) {
            this._htmlMixerContext.rendererCss.setSize(width, height);
        }
    }

    private _resizeVR() {
        if (!this._vrEffect) return;

        const width = window.innerWidth;
        const height = window.innerHeight;
        this._vrEffect.setSize(width, height);
    }

    private _calculateCameraSize() {
        const width = window.innerWidth;
        const height =
            window.innerHeight - this._container.getBoundingClientRect().top;
        return { width, height };
    }

    private get _container() {
        return <HTMLElement>this.$refs.container;
    }
}<|MERGE_RESOLUTION|>--- conflicted
+++ resolved
@@ -89,11 +89,8 @@
 import { Physics } from '../../shared/scene/Physics';
 import { Simulation3D } from '../../shared/scene/Simulation3D';
 import { BuilderSimulation3D } from '../scene/BuilderSimulation3D';
-<<<<<<< HEAD
 import { HtmlMixer } from '../../shared/scene/HtmlMixer';
-=======
 import { copyToClipboard } from '../../shared/SharedUtils';
->>>>>>> 72a48149
 
 @Component({
     components: {
