--- conflicted
+++ resolved
@@ -4,11 +4,8 @@
     hasValue,
     DEFAULT_SCENE_BACKGROUND_COLOR,
     isContextLocked,
-<<<<<<< HEAD
+    calculateGridScale,
     PrecalculatedFile,
-=======
-    calculateGridScale,
->>>>>>> 96649542
 } from '@casual-simulation/aux-common';
 import { Simulation3D } from '../../shared/scene/Simulation3D';
 import { Simulation } from '@casual-simulation/aux-vm';
@@ -17,9 +14,6 @@
 import { ContextGroup3D } from '../../shared/scene/ContextGroup3D';
 import { doesFileDefinePlayerContext } from '../PlayerUtils';
 import { SimulationContext } from '../SimulationContext';
-<<<<<<< HEAD
-import { Color, Texture, OrthographicCamera, PerspectiveCamera } from 'three';
-=======
 import {
     Color,
     Texture,
@@ -28,7 +22,6 @@
     Math as ThreeMath,
 } from 'three';
 import PlayerGameView from '../PlayerGameView/PlayerGameView';
->>>>>>> 96649542
 import { CameraRig } from '../../shared/scene/CameraRigFactory';
 import { Game } from '../../shared/scene/Game';
 import { PlayerGame } from './PlayerGame';
