--- conflicted
+++ resolved
@@ -57,14 +57,9 @@
 import { FileRenderer } from '../../shared/scene/FileRenderer';
 import { IGameView } from '../../shared/IGameView';
 import { LayersHelper } from '../../shared/scene/LayersHelper';
-<<<<<<< HEAD
-import { ContextGroup3D } from '../../shared/scene/ContextGroup3D';
-import { DebugObjectManager } from '../../shared/scene/DebugObjectManager';
-=======
-import { FileManager } from '../../shared/FileManager';
 import { ContextGroup3D } from '../../shared/scene/ContextGroup3D';
 import { AuxFile3D } from '../../shared/scene/AuxFile3D';
->>>>>>> 52f45e71
+import { DebugObjectManager } from '../../shared/scene/DebugObjectManager';
 
 @Component({
     components: {
