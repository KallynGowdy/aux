--- conflicted
+++ resolved
@@ -27,11 +27,7 @@
     DEFAULT_WORKSPACE_COLOR,
     hasValue,
     getContextGridHeight,
-<<<<<<< HEAD
     AsyncCalculationContext,
-=======
-    calculateGridScale,
->>>>>>> 8cf20052
 } from '@casual-simulation/aux-common/Files';
 import { keys, minBy, isEqual } from 'lodash';
 import { GridChecker, GridCheckResults } from './grid/GridChecker';
@@ -233,25 +229,17 @@
     /**
      * Updates the hex grid to match the workspace data.
      */
-<<<<<<< HEAD
-    public async updateHexGrid(calc: AsyncCalculationContext) {
-=======
-    public updateHexGrid(calc: FileCalculationContext, files: AuxFile3D[]) {
->>>>>>> 8cf20052
+    public async updateHexGrid(
+        calc: AsyncCalculationContext,
+        files: AuxFile3D[]
+    ) {
         if (this.hexGrid) {
             this.hexGrid.dispose();
             this.container.remove(this.hexGrid);
         }
 
-<<<<<<< HEAD
         const size = await calc.getContextSize(this.workspace);
         let centerHeight: number = await calc.getContextGridHeight(
-=======
-        const size = getContextSize(calc, this.workspace);
-
-        let centerHeight: number = getContextGridHeight(
-            calc,
->>>>>>> 8cf20052
             this.workspace,
             '0:0'
         );
@@ -265,16 +253,13 @@
             scale || DEFAULT_WORKSPACE_SCALE
         );
 
-<<<<<<< HEAD
-        // why does this not ge the out ring of hexes, they need to be updated
-        const grid = await calc.getBuilderContextGrid(this.workspace);
-=======
-        files.forEach(file => {
+        for (let i = 0; i < files.length; i++) {
+            const file = files[i];
             let localPosition = calculateGridTileLocalCenter(
-                calculateFileValue(calc, file.file, file.context + '.x'),
-                calculateFileValue(calc, file.file, file.context + '.y'),
-                calculateFileValue(calc, file.file, file.context + '.z'),
-                calculateGridScale(calc, file.contextGroup.file)
+                await calc.calculateFileValue(file.file, file.context + '.x'),
+                await calc.calculateFileValue(file.file, file.context + '.y'),
+                await calc.calculateFileValue(file.file, file.context + '.z'),
+                await calc.calculateGridScale(file.contextGroup.file)
             );
 
             let axial: Axial = realPosToGridPos(
@@ -284,11 +269,9 @@
             const hexgrid = this.hexGrid.addAt(axial);
             hexgrid.height =
                 centerHeight || defaultHeight || DEFAULT_WORKSPACE_HEIGHT;
-        });
+        }
 
         /*
-        const grid = getBuilderContextGrid(calc, this.workspace);
->>>>>>> 8cf20052
         const positionsKeys = grid ? keys(grid) : [];
         positionsKeys.forEach(key => {
             const position = keyToPos(key);
