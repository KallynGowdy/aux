import { ContextGroup3D } from "./ContextGroup3D";
import { WorkspaceMesh } from "./WorkspaceMesh";
import { GridChecker } from "./grid/GridChecker";
import { AuxFile3DDecoratorFactory } from "./decorators/AuxFile3DDecoratorFactory";
<<<<<<< HEAD
import { AuxFile, getContextPosition, TagUpdatedEvent, FileCalculationContext, getFileConfigContexts, isContext } from "@yeti-cgi/aux-common";
=======
import { AuxFile, getContextPosition, TagUpdatedEvent, FileCalculationContext } from "@casual-simulation/aux-common";
>>>>>>> 59a3d16b
import { Object3D } from "three";

/**
 * Defines a class that represents a builder group.
 * That is, a context group that is specific to the AUX Builder.
 */
export class BuilderGroup3D extends ContextGroup3D {

    
    /**
     * The workspace that this context contains.
     */
    surface: WorkspaceMesh;

    private _checker: GridChecker;
    
    /**
     * Sets the grid checker that should be used by this group's workspace.
     * @param gridChecker The grid checker to use.
     */
    setGridChecker(gridChecker: GridChecker) {
        this._checker = gridChecker;
    }

    get groupColliders() {
        return this.surface.colliders;
    }

    set groupColliders(value: Object3D[]) {}

    /**
     * Creates a new BuilderGroup3D. That is, a group of contexts that are visualized
     * using a worksurface.
     * @param file The file that this group represents.
     * @param decoratorFactory The decorator factory that should be used to decorate AuxFile3D objects.
     */
    constructor(file: AuxFile, decoratorFactory: AuxFile3DDecoratorFactory) {
        super(file, 'builder', decoratorFactory);
    }

    protected async _updateThis(file: AuxFile, updates: TagUpdatedEvent[], calc: FileCalculationContext) {
        await this._updateWorkspace(file, updates, calc);
    }

    /**
     * Updates this builder's workspace.
     * @param file 
     * @param updates 
     * @param calc 
     */
    private async _updateWorkspace(file: AuxFile, updates: TagUpdatedEvent[], calc: FileCalculationContext) {
        if (isContext(calc, file)) {
            if (!this.surface) {
                this.surface = new WorkspaceMesh(this.domain);
                this.surface.gridGhecker = this._checker;
                this.add(this.surface);
            }
            const position = getContextPosition(calc, this.file);

            this.position.x = position.x;
            this.position.y = position.z;
            this.position.z = position.y;
            
            this.updateMatrixWorld(true);
            await this.surface.update(calc, file);
            this.display.visible = this.surface.container.visible;
        }
    }
}<|MERGE_RESOLUTION|>--- conflicted
+++ resolved
@@ -2,11 +2,13 @@
 import { WorkspaceMesh } from "./WorkspaceMesh";
 import { GridChecker } from "./grid/GridChecker";
 import { AuxFile3DDecoratorFactory } from "./decorators/AuxFile3DDecoratorFactory";
-<<<<<<< HEAD
-import { AuxFile, getContextPosition, TagUpdatedEvent, FileCalculationContext, getFileConfigContexts, isContext } from "@yeti-cgi/aux-common";
-=======
-import { AuxFile, getContextPosition, TagUpdatedEvent, FileCalculationContext } from "@casual-simulation/aux-common";
->>>>>>> 59a3d16b
+import {
+    AuxFile,
+    getContextPosition,
+    TagUpdatedEvent,
+    FileCalculationContext,
+    isContext
+} from "@casual-simulation/aux-common";
 import { Object3D } from "three";
 
 /**
