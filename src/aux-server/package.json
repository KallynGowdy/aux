--- conflicted
+++ resolved
@@ -1,10 +1,6 @@
 {
     "name": "@casual-simulation/aux-server",
-<<<<<<< HEAD
-    "version": "1.3.1-alpha.10",
-=======
     "version": "1.3.1",
->>>>>>> e4c38301
     "description": "The repository for the AUX server project.",
     "main": "server/dist/main.js",
     "private": true,
@@ -47,19 +43,6 @@
         "/LICENSE.txt"
     ],
     "dependencies": {
-<<<<<<< HEAD
-        "@casual-simulation/aux-common": "^1.3.1-alpha.10",
-        "@casual-simulation/aux-vm": "^1.3.1-alpha.10",
-        "@casual-simulation/aux-vm-browser": "^1.3.1-alpha.10",
-        "@casual-simulation/aux-vm-deno": "^1.3.1-alpha.10",
-        "@casual-simulation/aux-vm-node": "^1.3.1-alpha.10",
-        "@casual-simulation/causal-tree-client-socketio": "^1.3.1-alpha.10",
-        "@casual-simulation/causal-tree-server": "^1.3.1-alpha.10",
-        "@casual-simulation/causal-tree-server-socketio": "^1.3.1-alpha.10",
-        "@casual-simulation/causal-tree-store-cassandradb": "^1.3.1-alpha.10",
-        "@casual-simulation/causal-tree-store-mongodb": "^1.3.1-alpha.10",
-        "@casual-simulation/causal-trees": "^1.3.1-alpha.10",
-=======
         "@casual-simulation/aux-common": "^1.3.1",
         "@casual-simulation/aux-vm": "^1.3.1",
         "@casual-simulation/aux-vm-browser": "^1.3.1",
@@ -71,7 +54,6 @@
         "@casual-simulation/causal-tree-store-cassandradb": "^1.3.1",
         "@casual-simulation/causal-tree-store-mongodb": "^1.3.1",
         "@casual-simulation/causal-trees": "^1.3.1",
->>>>>>> e4c38301
         "@casual-simulation/crypto": "^1.2.2",
         "@casual-simulation/crypto-browser": "^1.2.2",
         "@casual-simulation/crypto-node": "^1.2.2",
