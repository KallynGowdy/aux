--- conflicted
+++ resolved
@@ -40,15 +40,10 @@
         "/LICENSE.txt"
     ],
     "dependencies": {
-<<<<<<< HEAD
         "@casual-simulation/aux-common": "^0.9.13",
         "@casual-simulation/aux-vm": "^0.9.13",
-=======
-        "@casual-simulation/aux-common": "^0.9.12",
-        "@casual-simulation/aux-vm": "^0.9.12",
         "@casual-simulation/aux-vm-browser": "^0.9.12",
         "@casual-simulation/aux-vm-node": "^0.9.12",
->>>>>>> 06132f37
         "@casual-simulation/causal-tree-client-socketio": "^0.9.12",
         "@casual-simulation/causal-tree-server-socketio": "^0.9.12",
         "@casual-simulation/causal-tree-store-browser": "^0.9.12",
