{
    "name": "@casual-simulation/aux-server",
    "version": "0.9.12",
    "description": "The repository for the AUX server project.",
    "main": "server/dist/main.js",
    "private": true,
    "scripts": {
        "start": "node server/dist/main.js",
        "watch": "npm run watch:projector",
        "watch:projector": "concurrently \"npm:watch:server\" \"npm:watch:web\" \"nodemon server/dist/main.js\"",
        "watch:player": "concurrently \"npm:watch:server\" \"npm:watch:web\" \"nodemon server/dist/main.js player\"",
        "build": "npm run build:web && npm run build:server",
        "build:web": "webpack --config aux-web/webpack.prod.js",
        "build:web:profile": "webpack --config aux-web/webpack.prod.js --profile --json > bundle_stats.json && webpack-bundle-analyzer bundle_stats.json",
        "build:server:profile": "webpack --config server/webpack.config.js --profile --json > server/dist/bundle_stats.json && webpack-bundle-analyzer server/dist/bundle_stats.json",
        "build:server": "webpack --config server/webpack.config.js",
        "build:docs": "echo \"Nothing to build...\"",
        "watch:server": "webpack --config server/webpack.config.js --watch",
        "watch:web": "webpack --config aux-web/webpack.dev.js --watch",
        "test": "jest",
        "test:watch": "jest --watchAll",
        "test:ci": "jest --ci --reporters=default --reporters=jest-junit",
        "clean": "echo \"Nothing to clean\""
    },
    "repository": {
        "type": "git",
        "url": "git+https://github.com/casual-simulation/aux.git"
    },
    "author": "Casual Simulation, Inc.",
    "license": "MIT",
    "bugs": {
        "url": "https://github.com/casual-simulation/aux/issues"
    },
    "homepage": "https://github.com/casual-simulation/aux#readme",
    "files": [
        "dist",
        "/README.md",
        "/CHANGELOG.md",
        "/docker-compose.yml",
        "/LICENSE.txt"
    ],
    "dependencies": {
<<<<<<< HEAD
        "@casual-simulation/aux-common": "^0.9.11",
        "@casual-simulation/aux-vm": "^0.9.11",
        "@casual-simulation/aux-vm-browser": "^0.9.11",
        "@casual-simulation/aux-vm-node": "^0.9.11",
        "@casual-simulation/causal-tree-client-socketio": "^0.9.8",
        "@casual-simulation/causal-tree-server-socketio": "^0.9.7",
        "@casual-simulation/causal-tree-server": "^0.9.11",
        "@casual-simulation/causal-tree-store-browser": "^0.9.7",
        "@casual-simulation/causal-tree-store-mongodb": "^0.9.7",
        "@casual-simulation/causal-trees": "^0.9.7",
=======
        "@casual-simulation/aux-common": "^0.9.12",
        "@casual-simulation/aux-vm": "^0.9.12",
        "@casual-simulation/causal-tree-client-socketio": "^0.9.12",
        "@casual-simulation/causal-tree-server-socketio": "^0.9.12",
        "@casual-simulation/causal-tree-store-browser": "^0.9.12",
        "@casual-simulation/causal-tree-store-mongodb": "^0.9.12",
        "@casual-simulation/causal-trees": "^0.9.12",
>>>>>>> b15b3789
        "@casual-simulation/crypto": "^0.9.7",
        "@casual-simulation/crypto-browser": "^0.9.8",
        "@casual-simulation/crypto-node": "^0.9.7",
        "@chenfengyuan/vue-qrcode": "^1.0.0",
        "@sentry/browser": "^4.4.2",
        "acorn": "^6.1.1",
        "astring": "^1.3.1",
        "axios": "^0.18.1",
        "d3": "^5.9.2",
        "dexie": "^2.0.4",
        "downloadjs": "^1.4.7",
        "es6-promise": "^4.2.5",
        "estraverse": "^4.2.0",
        "event-stream": "^4.0.1",
        "express": "^4.16.4",
        "filepond": "^3.8.2",
        "filepond-plugin-file-validate-type": "^1.2.1",
        "http-proxy": "^1.17.0",
        "lodash": "^4.17.11",
        "mongodb": "3.2.3",
        "offline-plugin": "^5.0.6",
        "pepjs": "^0.4.3",
        "redis": "2.8.0",
        "rxjs": "^6.5.2",
        "sharp": "0.22.1",
        "socket.io": "2.2.0",
        "socket.io-client": "2.2.0",
        "three": "^0.105.2",
        "three-bmfont-text": "^2.3.0",
        "three-vrcontroller-module": "^1.0.5",
        "useragent": "^2.3.0",
        "uuid": "^3.3.2",
        "vhost": "^3.0.2",
        "vue": "^2.5.17",
        "vue-class-component": "^6.3.2",
        "vue-color": "^2.7.0",
        "vue-filepond": "^4.0.3",
        "vue-material": "^1.0.0-beta-10.2",
        "vue-property-decorator": "^7.2.0",
        "vue-qrcode-reader": "^1.4.2",
        "vue-router": "^3.0.1",
        "vue-shortkey": "^3.1.6",
        "webvr-polyfill": "^0.10.10",
        "vm2": "3.8.2"
    }
}<|MERGE_RESOLUTION|>--- conflicted
+++ resolved
@@ -40,26 +40,16 @@
         "/LICENSE.txt"
     ],
     "dependencies": {
-<<<<<<< HEAD
-        "@casual-simulation/aux-common": "^0.9.11",
-        "@casual-simulation/aux-vm": "^0.9.11",
+        "@casual-simulation/aux-common": "^0.9.12",
+        "@casual-simulation/aux-vm": "^0.9.12",
         "@casual-simulation/aux-vm-browser": "^0.9.11",
         "@casual-simulation/aux-vm-node": "^0.9.11",
-        "@casual-simulation/causal-tree-client-socketio": "^0.9.8",
-        "@casual-simulation/causal-tree-server-socketio": "^0.9.7",
-        "@casual-simulation/causal-tree-server": "^0.9.11",
-        "@casual-simulation/causal-tree-store-browser": "^0.9.7",
-        "@casual-simulation/causal-tree-store-mongodb": "^0.9.7",
-        "@casual-simulation/causal-trees": "^0.9.7",
-=======
-        "@casual-simulation/aux-common": "^0.9.12",
-        "@casual-simulation/aux-vm": "^0.9.12",
         "@casual-simulation/causal-tree-client-socketio": "^0.9.12",
         "@casual-simulation/causal-tree-server-socketio": "^0.9.12",
         "@casual-simulation/causal-tree-store-browser": "^0.9.12",
         "@casual-simulation/causal-tree-store-mongodb": "^0.9.12",
+        "@casual-simulation/causal-tree-server": "^0.9.11",
         "@casual-simulation/causal-trees": "^0.9.12",
->>>>>>> b15b3789
         "@casual-simulation/crypto": "^0.9.7",
         "@casual-simulation/crypto-browser": "^0.9.8",
         "@casual-simulation/crypto-node": "^0.9.7",
