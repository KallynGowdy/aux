import {
    botAdded,
    AuxCausalTree,
    createBot,
    backupToGithub,
    backupAsDownload,
    download,
    checkoutSubmitted,
    LocalActions,
    toast,
    finishCheckout,
    calculateBooleanTagValue,
} from '@casual-simulation/aux-common';
import {
    NodeAuxChannel,
    AuxChannelManager,
    AuxLoadedChannel,
    NodeSimulation,
} from '@casual-simulation/aux-vm-node';
import {
    USERNAME_CLAIM,
    DEVICE_ID_CLAIM,
    SESSION_ID_CLAIM,
    storedTree,
    site,
    RealtimeChannelInfo,
    DeviceInfo,
    ADMIN_ROLE,
    RemoteAction,
    remote,
} from '@casual-simulation/causal-trees';
import { Subscription, Subject } from 'rxjs';
import { AuxConfig, AuxUser } from '@casual-simulation/aux-vm';
import { BackupModule } from './BackupModule';
import { TestCausalTreeStore } from '@casual-simulation/causal-trees/test/TestCausalTreeStore';
import { wait, waitAsync } from '@casual-simulation/aux-vm/test/TestHelpers';
import { take, flatMap } from 'rxjs/operators';
import uuid from 'uuid/v4';
import { CheckoutModule } from './CheckoutModule';
import { TestChannelManager, createChannel } from './test/TestChannelManager';

let dateNowMock = (Date.now = jest.fn());

console.log = jest.fn();
console.error = jest.fn();

const uuidMock: jest.Mock = <any>uuid;
jest.mock('uuid/v4');

describe('CheckoutModule', () => {
    let tree: AuxCausalTree;
    let channel: NodeAuxChannel;
    let processingChannel: NodeAuxChannel;
    let user: AuxUser;
    let device: DeviceInfo;
    let api: any;
    let create: jest.Mock<any>;
    let factory: jest.Mock<any>;
    let config: AuxConfig;
    let subject: CheckoutModule;
    let sub: Subscription;
    let info: RealtimeChannelInfo;
    let store: TestCausalTreeStore;
    let manager: TestChannelManager;

    beforeEach(async () => {
        tree = new AuxCausalTree(storedTree(site(1)));
        await tree.root();

        user = {
            id: 'userId',
            isGuest: false,
            name: 'User Name',
            username: 'username',
            token: 'token',
        };
        config = {
            config: {
                isBuilder: false,
                isPlayer: false,
            },
            partitions: {
                '*': {
                    type: 'causal_tree',
                    tree: tree,
                    id: 'id',
                },
            },
        };
        device = {
            claims: {
                [USERNAME_CLAIM]: 'username',
                [DEVICE_ID_CLAIM]: 'deviceId',
                [SESSION_ID_CLAIM]: 'sessionId',
            },
            roles: [],
        };
        info = {
            id: 'aux-admin',
            type: 'aux',
        };
        store = new TestCausalTreeStore();

        channel = new NodeAuxChannel(tree, user, device, config);

        await channel.initAndWait();

        await channel.sendEvents([
            botAdded(
                createBot('userId', {
                    'aux.account.username': 'username',
                    'aux.account.roles': [ADMIN_ROLE],
                })
            ),
            botAdded(
                createBot('userTokenId', {
                    'aux.token.username': 'username',
                    'aux.token': 'adminToken',
                })
            ),
        ]);

        manager = new TestChannelManager();

        create = jest.fn();
        api = {
            charges: {
                create: create,
            },
        };
        factory = jest.fn();
        factory.mockReturnValue(api);

        subject = new CheckoutModule(factory);

        subject.setChannelManager(<any>manager);
        sub = await subject.setup(info, channel);
    });

    afterEach(() => {
        if (sub) {
            sub.unsubscribe();
            sub = null;
        }
    });

    beforeAll(() => {
        dateNowMock.mockReturnValue(1);
    });

    describe('events', () => {
        describe('checkout_submitted', () => {
            it('should not run if the given channel does not exist', async () => {
                await channel.sendEvents([
                    {
                        type: 'device',
                        device: device,
                        event: checkoutSubmitted('ID1', 'token', 'channel2'),
                    },
                ]);

                await waitAsync();
            });

            it('should emit a onCheckout() action to the processing channel', async () => {
                const processingChannel = await createChannel(
                    {
                        id: 'aux-channel2',
                        type: 'aux',
                    },
                    user,
                    device,
                    config
                );
                manager.addChannel(processingChannel.info, processingChannel);

                const actions: LocalActions[] = [];
                processingChannel.simulation.localEvents.subscribe(e =>
                    actions.push(e)
                );

                await processingChannel.simulation.helper.createBot(
                    'checkoutBot',
                    {
                        'onCheckout()':
                            'player.toast("Checked out " + that.productId + " " + that.token + " " + that.user.session)',
                    }
                );

                await channel.sendEvents([
                    {
                        type: 'device',
                        device: device,
                        event: checkoutSubmitted('ID1', 'token', 'channel2'),
                    },
                ]);

                await waitAsync();

                expect(actions).toEqual([
                    toast('Checked out ID1 token sessionId'),
                ]);
            });
        });

        describe('finish_checkout', () => {
            it('should not send the data to the stripe API if there is no secret key on the config bot', async () => {
                expect.assertions(1);

                await channel.sendEvents([
                    finishCheckout('token1', 123, 'usd', 'Desc'),
                ]);

                expect(factory).not.toBeCalled();
            });

            it('should send the data to the stripe API', async () => {
                await channel.helper.updateBot(channel.helper.globalsBot, {
                    tags: {
                        'stripe.secretKey': 'secret_key',
                    },
                });

                uuidMock.mockReturnValue('botId');

                create.mockResolvedValue({
                    id: 'chargeId',
                    status: 'succeeded',
                    receipt_url: 'url',
                    receipt_number: 321,
                    description: 'Description',
                });

                await channel.sendEvents([
                    finishCheckout('token1', 123, 'usd', 'Desc'),
                ]);

                await waitAsync();

                expect(factory).toBeCalledWith('secret_key');
                expect(create).toBeCalledWith({
                    amount: 123,
                    currency: 'usd',
                    description: 'Desc',
                    source: 'token1',
                });

                const bot = channel.helper.botsState['botId'];
                expect(bot).toMatchObject({
                    id: 'botId',
                    tags: {
                        'stripe.charges': true,
                        'stripe.successfulCharges': true,
                        'stripe.charge': 'chargeId',
                        'stripe.charge.receipt.url': 'url',
                        'stripe.charge.receipt.number': 321,
                        'stripe.charge.description': 'Description',
                    },
                });
            });

            it('should record the outcome of the charge in the created bot', async () => {
                await channel.helper.updateBot(channel.helper.globalsBot, {
                    tags: {
                        'stripe.secretKey': 'secret_key',
                    },
                });

                uuidMock.mockReturnValue('botId');

                create.mockResolvedValue({
                    id: 'chargeId',
                    receipt_url: 'url',
                    receipt_number: 321,
                    description: 'Description',
                    status: 'failed',
                    outcome: {
                        network_status: 'not_sent_to_network',
                        reason: 'highest_risk_level',
                        risk_level: 'highest',
                        seller_message:
                            'Stripe blocked this charge as too risky.',
                        type: 'blocked',
                    },
                });

                await channel.sendEvents([
                    finishCheckout('token1', 123, 'usd', 'Desc'),
                ]);

                await waitAsync();

                expect(factory).toBeCalledWith('secret_key');
                expect(create).toBeCalledWith({
                    amount: 123,
                    currency: 'usd',
                    description: 'Desc',
                    source: 'token1',
                });

                const bot = channel.helper.botsState['botId'];
                expect(bot).toMatchObject({
                    id: 'botId',
                    tags: {
                        'stripe.charges': true,
                        'stripe.failedCharges': true,
                        'stripe.charge': 'chargeId',
                        'stripe.charge.receipt.url': 'url',
                        'stripe.charge.receipt.number': 321,
                        'stripe.charge.description': 'Description',
                        'stripe.outcome.networkStatus': 'not_sent_to_network',
                        'stripe.outcome.reason': 'highest_risk_level',
                        'stripe.outcome.riskLevel': 'highest',
                        'stripe.outcome.sellerMessage':
                            'Stripe blocked this charge as too risky.',
                        'stripe.outcome.type': 'blocked',
                    },
                });
            });

            it('should handle errors sent from the API', async () => {
                await channel.helper.updateBot(channel.helper.globalsBot, {
                    tags: {
                        'stripe.secretKey': 'secret_key',
                        'onPaymentFailed()': `setTag(this, 'failedMessage', that.error.message)`,
                    },
                });

                uuidMock.mockReturnValue('botId');

                create.mockRejectedValue({
                    type: 'StripeCardError',
                    message: 'The card is invalid',
                });

                await channel.sendEvents([
                    finishCheckout('token1', 123, 'usd', 'Desc'),
                ]);

                await waitAsync(30);

                expect(factory).toBeCalledWith('secret_key');
                expect(create).toBeCalledWith({
                    amount: 123,
                    currency: 'usd',
                    description: 'Desc',
                    source: 'token1',
                });

                const bot = channel.helper.botsState['botId'];
                expect(bot).toMatchObject({
                    id: 'botId',
                    tags: {
                        'stripe.errors': true,
                        'stripe.error.type': 'StripeCardError',
                        'stripe.error': 'The card is invalid',
                    },
                });
                expect(channel.helper.globalsBot).toMatchObject({
                    tags: expect.objectContaining({
                        failedMessage: 'The card is invalid',
                    }),
                });
            });

            it('should send a onPaymentFailed() action when an error occurs with the extra info', async () => {
                await channel.helper.updateBot(channel.helper.globalsBot, {
                    tags: {
                        'stripe.secretKey': 'secret_key',
                        'onPaymentFailed()': `setTag(this, 'failed', that.extra)`,
                    },
                });

                uuidMock.mockReturnValue('botId');

                create.mockRejectedValue({
                    type: 'StripeCardError',
                    message: 'The card is invalid',
                });

                await channel.sendEvents([
                    finishCheckout('token1', 123, 'usd', 'Desc', {
                        abc: 'def',
                    }),
                ]);

                await waitAsync(30);

                expect(channel.helper.globalsBot).toMatchObject({
                    tags: expect.objectContaining({
                        failed: {
                            abc: 'def',
                        },
                    }),
                });
            });

            it('should send a onPaymentSuccessful() action with the bot that got created', async () => {
                await channel.helper.updateBot(channel.helper.globalsBot, {
                    tags: {
                        'stripe.secretKey': 'secret_key',
                        'onPaymentSuccessful()': `setTag(this, 'successId', that.bot.id)`,
                    },
                });

                uuidMock.mockReturnValue('botId');

                create.mockResolvedValue({
                    id: 'chargeId',
                    status: 'succeeded',
                    receipt_url: 'url',
                    receipt_number: 321,
                    description: 'Description',
                });

                await channel.sendEvents([
                    finishCheckout('token1', 123, 'usd', 'Desc'),
                ]);

                await waitAsync();

                expect(channel.helper.globalsBot).toMatchObject({
                    tags: expect.objectContaining({
                        successId: 'botId',
                    }),
                });
            });

            it('should send a onPaymentSuccessful() action with the extra info from the finishCheckout() call', async () => {
                await channel.helper.updateBot(channel.helper.globalsBot, {
                    tags: {
                        'stripe.secretKey': 'secret_key',
                        'onPaymentSuccessful()': `setTag(this, 'success', that.extra)`,
                    },
                });

                uuidMock.mockReturnValue('botId');

                create.mockResolvedValue({
                    id: 'chargeId',
                    status: 'succeeded',
                    receipt_url: 'url',
                    receipt_number: 321,
                    description: 'Description',
                });

                await channel.sendEvents([
                    finishCheckout('token1', 123, 'usd', 'Desc', {
                        abc: 'def',
                    }),
                ]);

                await waitAsync();

                expect(channel.helper.globalsBot).toMatchObject({
                    tags: expect.objectContaining({
                        success: {
                            abc: 'def',
                        },
                    }),
                });
            });
        });
    });
<<<<<<< HEAD
});

class TestChannelManager {
    private _map: Map<string, AuxLoadedChannel> = new Map();

    addChannel(info: RealtimeChannelInfo, channel: AuxLoadedChannel) {
        this._map.set(info.id, channel);
    }

    async hasChannel(info: RealtimeChannelInfo): Promise<boolean> {
        return this._map.has(info.id);
    }

    async loadChannel(info: RealtimeChannelInfo): Promise<AuxLoadedChannel> {
        return this._map.get(info.id);
    }
}

async function createChannel(
    info: RealtimeChannelInfo,
    user: AuxUser,
    device: DeviceInfo,
    config: AuxConfig
): Promise<AuxLoadedChannel> {
    const tree = new AuxCausalTree(storedTree(site(1)));
    await tree.root();
    const channel = new NodeAuxChannel(tree, user, device, config);
    const sim = new NodeSimulation(info.id, config.config, null, () => channel);

    await sim.init();

    return {
        tree,
        channel: channel,
        simulation: sim,
        info: info,
        subscription: new Subscription(),
        events: new Subject<RemoteAction[]>(),
    };
}
=======
});
>>>>>>> 0ff4e7b9
<|MERGE_RESOLUTION|>--- conflicted
+++ resolved
@@ -462,47 +462,4 @@
             });
         });
     });
-<<<<<<< HEAD
-});
-
-class TestChannelManager {
-    private _map: Map<string, AuxLoadedChannel> = new Map();
-
-    addChannel(info: RealtimeChannelInfo, channel: AuxLoadedChannel) {
-        this._map.set(info.id, channel);
-    }
-
-    async hasChannel(info: RealtimeChannelInfo): Promise<boolean> {
-        return this._map.has(info.id);
-    }
-
-    async loadChannel(info: RealtimeChannelInfo): Promise<AuxLoadedChannel> {
-        return this._map.get(info.id);
-    }
-}
-
-async function createChannel(
-    info: RealtimeChannelInfo,
-    user: AuxUser,
-    device: DeviceInfo,
-    config: AuxConfig
-): Promise<AuxLoadedChannel> {
-    const tree = new AuxCausalTree(storedTree(site(1)));
-    await tree.root();
-    const channel = new NodeAuxChannel(tree, user, device, config);
-    const sim = new NodeSimulation(info.id, config.config, null, () => channel);
-
-    await sim.init();
-
-    return {
-        tree,
-        channel: channel,
-        simulation: sim,
-        info: info,
-        subscription: new Subscription(),
-        events: new Subject<RemoteAction[]>(),
-    };
-}
-=======
-});
->>>>>>> 0ff4e7b9
+});