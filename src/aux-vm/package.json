{
    "name": "@casual-simulation/aux-vm",
<<<<<<< HEAD
    "version": "1.3.1-alpha.10",
=======
    "version": "1.3.1",
>>>>>>> e4c38301
    "description": "A set of abstractions required to securely run an AUX.",
    "keywords": [
        "aux"
    ],
    "author": "Casual Simulation, Inc.",
    "homepage": "https://casualsimulation.com/",
    "license": "MIT",
    "main": "index.js",
    "types": "index.d.ts",
    "module": "index.js",
    "directories": {
        "lib": "."
    },
    "files": [
        "/README.md",
        "/LICENSE.txt",
        "**/*.js",
        "**/*.js.map",
        "**/*.d.ts"
    ],
    "repository": {
        "type": "git",
        "url": "git+https://github.com/casual-simulation/casualos.git"
    },
    "scripts": {
        "watch": "tsc --watch",
        "watch:player": "npm run watch",
        "build": "echo \"Nothing to do.\"",
        "build:docs": "typedoc --mode file --excludeNotExported --out ../../api-docs/aux-vm .",
        "test": "jest",
        "test:watch": "jest --watchAll"
    },
    "publishConfig": {
        "access": "public"
    },
    "bugs": {
        "url": "https://github.com/casual-simulation/casualos/issues"
    },
    "dependencies": {
<<<<<<< HEAD
        "@casual-simulation/aux-common": "^1.3.1-alpha.10",
        "@casual-simulation/causal-tree-client-socketio": "^1.3.1-alpha.10",
        "@casual-simulation/causal-trees": "^1.3.1-alpha.10",
=======
        "@casual-simulation/aux-common": "^1.3.1",
        "@casual-simulation/causal-tree-client-socketio": "^1.3.1",
        "@casual-simulation/causal-trees": "^1.3.1",
>>>>>>> e4c38301
        "@casual-simulation/crypto": "^1.2.2",
        "lodash": "4.17.19",
        "rxjs": "^6.5.2",
        "uuid": "^3.3.2"
    }
}<|MERGE_RESOLUTION|>--- conflicted
+++ resolved
@@ -1,10 +1,6 @@
 {
     "name": "@casual-simulation/aux-vm",
-<<<<<<< HEAD
-    "version": "1.3.1-alpha.10",
-=======
     "version": "1.3.1",
->>>>>>> e4c38301
     "description": "A set of abstractions required to securely run an AUX.",
     "keywords": [
         "aux"
@@ -44,15 +40,9 @@
         "url": "https://github.com/casual-simulation/casualos/issues"
     },
     "dependencies": {
-<<<<<<< HEAD
-        "@casual-simulation/aux-common": "^1.3.1-alpha.10",
-        "@casual-simulation/causal-tree-client-socketio": "^1.3.1-alpha.10",
-        "@casual-simulation/causal-trees": "^1.3.1-alpha.10",
-=======
         "@casual-simulation/aux-common": "^1.3.1",
         "@casual-simulation/causal-tree-client-socketio": "^1.3.1",
         "@casual-simulation/causal-trees": "^1.3.1",
->>>>>>> e4c38301
         "@casual-simulation/crypto": "^1.2.2",
         "lodash": "4.17.19",
         "rxjs": "^6.5.2",
