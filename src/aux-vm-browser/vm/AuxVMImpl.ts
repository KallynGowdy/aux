--- conflicted
+++ resolved
@@ -129,12 +129,12 @@
                 processPartitions(this._config)
             );
 
-<<<<<<< HEAD
             let statusMapper = remapProgressPercent(0.2, 1);
             return await this._proxy.init(
                 proxy((events) => this._localEvents.next(events)),
                 proxy((events) => this._deviceEvents.next(events)),
                 proxy((state) => this._stateUpdated.next(state)),
+                proxy((version) => this._versionUpdated.next(version)),
                 proxy((state) =>
                     this._connectionStateChanged.next(statusMapper(state))
                 ),
@@ -149,19 +149,6 @@
                 progress: 0.2,
             });
         }
-=======
-        let statusMapper = remapProgressPercent(0.2, 1);
-        return await this._proxy.init(
-            proxy((events) => this._localEvents.next(events)),
-            proxy((events) => this._deviceEvents.next(events)),
-            proxy((state) => this._stateUpdated.next(state)),
-            proxy((version) => this._versionUpdated.next(version)),
-            proxy((state) =>
-                this._connectionStateChanged.next(statusMapper(state))
-            ),
-            proxy((err) => this._onError.next(err))
-        );
->>>>>>> 857f1d0e
     }
 
     /**
