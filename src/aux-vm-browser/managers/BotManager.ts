import {
    Bot,
    UserMode,
    merge,
    parseSimulationId,
    createBot,
    DEVICE_BOT_ID,
    LOCAL_BOT_ID,
    botUpdated,
<<<<<<< HEAD
    BotTags,
    isBotTags,
    isBot,
=======
    TEMPORARY_BOT_PARTITION_ID,
    COOKIE_BOT_ID,
>>>>>>> 90b15deb
} from '@casual-simulation/aux-common';

import {
    AuxUser,
    AuxVM,
    BaseSimulation,
    LoginManager,
    getTreeName,
    Simulation,
} from '@casual-simulation/aux-vm';
import SelectionManager from './SelectionManager';
import { RecentBotManager } from './RecentBotManager';
import { BotPanelManager } from './BotPanelManager';
import { BrowserSimulation } from './BrowserSimulation';
import { AuxVMImpl } from '../vm/AuxVMImpl';
import { ProgressManager } from '@casual-simulation/aux-vm/managers';
import { filter, flatMap, tap, map } from 'rxjs/operators';
import { ConsoleMessages } from '@casual-simulation/causal-trees';
import { Observable, fromEventPattern, Subscription } from 'rxjs';
import { AuxPartitionConfig } from '@casual-simulation/aux-vm/partitions';
import pickBy from 'lodash/pickBy';

/**
 * Defines a class that interfaces with the AppManager and SocketManager
 * to reactively edit bots.
 */
export class BotManager extends BaseSimulation implements BrowserSimulation {
    private _selection: SelectionManager;
    private _recent: RecentBotManager;
    private _botPanel: BotPanelManager;
    private _login: LoginManager;
    private _progress: ProgressManager;

    /**
     * Gets all the selected bots that represent an object.
     */
    get selectedObjects(): Bot[] {
        return this.selection.getSelectedBotsForUser(this.helper.userBot);
    }

    /**
     * Gets the selection manager.
     */
    get selection() {
        return this._selection;
    }

    /**
     * Gets the recent bots manager.
     */
    get recent() {
        return this._recent;
    }

    /**
     * Gets the bots panel manager.
     */
    get botPanel() {
        return this._botPanel;
    }

    get login() {
        return this._login;
    }

    get progress() {
        return this._progress;
    }

    get consoleMessages() {
        return <Observable<ConsoleMessages>>(
            this._vm.connectionStateChanged.pipe(
                filter(
                    m =>
                        m.type === 'log' ||
                        m.type === 'error' ||
                        m.type === 'warn'
                )
            )
        );
    }

    constructor(
        user: AuxUser,
        id: string,
        config: { isBuilder: boolean; isPlayer: boolean }
    ) {
        super(
            id,
            config,
            createPartitions(),
            config => new AuxVMImpl(user, config)
        );
        this.helper.userId = user ? user.id : null;

        this._selection = new SelectionManager(this._helper);
        this._recent = new RecentBotManager(this._helper);
        this._login = new LoginManager(this._vm);
        this._progress = new ProgressManager(this._vm);

        this._subscriptions.push(
            bindBotToStorage(
                this,
                storageId(this.parsedId.channel, LOCAL_BOT_ID),
                COOKIE_BOT_ID
            )
        );

        function createPartitions(): AuxPartitionConfig {
            const parsedId = parseSimulationId(id);
            return {
                '*': {
                    type: 'remote_causal_tree',
                    id: id,
                    host: parsedId.host,
                    treeName: getTreeName(parsedId.channel),
                },
                [COOKIE_BOT_ID]: {
                    type: 'memory',
                    initialState: {
                        [COOKIE_BOT_ID]:
                            getStoredBot(
                                storageId(parsedId.channel, LOCAL_BOT_ID),
                                COOKIE_BOT_ID
                            ) || createBot(COOKIE_BOT_ID),
                    },
                },
                [TEMPORARY_BOT_PARTITION_ID]: {
                    type: 'memory',
                    initialState: {},
                },
            };
        }
    }

    /**
     * Sets the bot mode that the user should be in.
     * @param mode The mode that the user should use.
     */
    setUserMode(mode: UserMode) {
        return this.helper.updateBot(this.helper.userBot, {
            tags: {
                'aux._mode': mode,
            },
        });
    }

    async editBot(bot: Bot | BotTags, tag: string, value: any): Promise<void> {
        const val = this.helper.botsState[bot.id].tags[tag];
        if (val === value) {
            return;
        }
        if (isBot(bot) && bot.id !== 'empty' && bot.id !== 'mod') {
            await this.helper.updateBot(bot, {
                tags: {
                    [tag]: value,
                },
            });
        } else {
            const updated = merge(bot, {
                tags: {
                    [tag]: value,
                },
                values: {
                    [tag]: value,
                },
            });
            await this.recent.addBotDiff(updated, true);
        }
    }

    protected _initManagers() {
        super._initManagers();
        this._botPanel = new BotPanelManager(
            this._watcher,
            this._helper,
            this._selection,
            this._recent
        );
    }
}

function storageId(...parts: string[]): string {
    return parts.join('_');
}

function getStoredBot(key: string, id: string): Bot {
    const json = localStorage.getItem(key);
    if (json) {
        const bot: Bot = JSON.parse(json);
        bot.id = id;
        return bot;
    } else {
        return null;
    }
}

function storeBot(key: string, bot: Bot) {
    if (bot) {
        const json = JSON.stringify(bot);
        localStorage.setItem(key, json);
    } else {
        localStorage.removeItem(key);
    }
}

function bindBotToStorage(
    simulation: Simulation,
    key: string,
    id: string
): Subscription {
    const sub = new Subscription();
    sub.add(
        storedBotUpdated(key, id)
            .pipe(
                flatMap(async bot => {
                    let event = botUpdated(id, bot);

                    // Record that this event is only for updating and that local storage
                    // should be ignored
                    (<any>event).__remote = true;
                    await simulation.helper.transaction(event);
                })
            )
            .subscribe()
    );

    sub.add(
        simulation.localEvents
            .pipe(
                tap(e => {
                    if (e.type === 'update_bot') {
                        if ((<any>e).__remote) {
                            return;
                        }

                        if (e.id !== id) {
                            return;
                        }

                        // Update stored bot
                        const updatedTags = Object.keys(e.update.tags || {});
                        if (updatedTags.length > 0) {
                            updateStoredBot(key, id, e.update);
                        }
                    }
                })
            )
            .subscribe()
    );

    return sub;
}

function storedBotUpdated(key: string, id: string): Observable<Partial<Bot>> {
    return storageUpdated().pipe(
        filter(e => e.key === key),
        map(e => {
            const newBot = JSON.parse(e.newValue) || createBot(id);
            const oldBot = JSON.parse(e.oldValue) || createBot(id);
            const differentTags = pickBy(
                newBot.tags,
                (val, tag) => oldBot.tags[tag] !== val
            );
            return {
                tags: differentTags,
            };
        }),
        filter(bot => Object.keys(bot.tags).length > 0)
    );
}

function storageUpdated(): Observable<StorageEvent> {
    return fromEventPattern(
        h => window.addEventListener('storage', h),
        h => window.removeEventListener('storage', h)
    );
}

function updateStoredBot(key: string, id: string, update: Partial<Bot>) {
    if (!update.tags) {
        return;
    }
    const oldBot = getStoredBot(key, id) || createBot(id);
    const differentTags = pickBy(
        update.tags,
        (val, tag) => oldBot.tags[tag] !== val
    );

    if (Object.keys(differentTags).length <= 0) {
        return;
    }

    const merged = merge(oldBot, update);
    storeBot(key, merged);
}<|MERGE_RESOLUTION|>--- conflicted
+++ resolved
@@ -7,14 +7,11 @@
     DEVICE_BOT_ID,
     LOCAL_BOT_ID,
     botUpdated,
-<<<<<<< HEAD
+    TEMPORARY_BOT_PARTITION_ID,
+    COOKIE_BOT_ID,
     BotTags,
     isBotTags,
     isBot,
-=======
-    TEMPORARY_BOT_PARTITION_ID,
-    COOKIE_BOT_ID,
->>>>>>> 90b15deb
 } from '@casual-simulation/aux-common';
 
 import {
