--- conflicted
+++ resolved
@@ -1,10 +1,6 @@
 {
     "name": "@casual-simulation/causal-tree-store-cassandradb",
-<<<<<<< HEAD
-    "version": "1.3.0-alpha.9",
-=======
     "version": "1.3.0",
->>>>>>> 5d23c214
     "description": "A causal tree store that interfaces with CassandraDB",
     "keywords": [
         "cassandra",
@@ -47,11 +43,7 @@
         "url": "https://github.com/casual-simulation/casualos/issues"
     },
     "dependencies": {
-<<<<<<< HEAD
-        "@casual-simulation/causal-trees": "^1.3.0-alpha.9",
-=======
         "@casual-simulation/causal-trees": "^1.3.0",
->>>>>>> 5d23c214
         "cassandra-driver": "4.5.1"
     }
 }