{
    "name": "@casual-simulation/causal-tree-client-socketio",
<<<<<<< HEAD
    "version": "1.3.0-alpha.9",
=======
    "version": "1.3.0",
>>>>>>> 5d23c214
    "description": "A set of services that can be used to network with @casual-simulation/causal-tree-server-socketio",
    "keywords": [
        "socket.io",
        "crdt",
        "realtime",
        "causal-tree"
    ],
    "author": "Casual Simulation, Inc.",
    "homepage": "https://github.com/casual-simulation/casualos",
    "license": "MIT",
    "main": "index.js",
    "types": "index.d.ts",
    "module": "index.js",
    "directories": {
        "lib": "."
    },
    "files": [
        "/README.md",
        "/LICENSE.txt",
        "**/*.js",
        "**/*.js.map",
        "**/*.d.ts"
    ],
    "repository": {
        "type": "git",
        "url": "git+https://github.com/casual-simulation/casualos.git"
    },
    "scripts": {
        "watch": "tsc --watch",
        "watch:player": "npm run watch",
        "build": "echo \"Nothing to do.\"",
        "build:docs": "typedoc --mode file --excludeNotExported --out ../../api-docs/causal-tree-client-socketio .",
        "test": "jest",
        "test:watch": "jest --watchAll"
    },
    "publishConfig": {
        "access": "public"
    },
    "bugs": {
        "url": "https://github.com/casual-simulation/casualos/issues"
    },
    "dependencies": {
<<<<<<< HEAD
        "@casual-simulation/causal-trees": "^1.3.0-alpha.9",
=======
        "@casual-simulation/causal-trees": "^1.3.0",
>>>>>>> 5d23c214
        "@casual-simulation/crypto": "^1.2.2",
        "@casual-simulation/crypto-browser": "^1.2.2",
        "@types/socket.io-client": "^1.4.32",
        "rxjs": "^6.5.2",
        "socket.io-client": "2.1.1"
    }
}<|MERGE_RESOLUTION|>--- conflicted
+++ resolved
@@ -1,10 +1,6 @@
 {
     "name": "@casual-simulation/causal-tree-client-socketio",
-<<<<<<< HEAD
-    "version": "1.3.0-alpha.9",
-=======
     "version": "1.3.0",
->>>>>>> 5d23c214
     "description": "A set of services that can be used to network with @casual-simulation/causal-tree-server-socketio",
     "keywords": [
         "socket.io",
@@ -47,11 +43,7 @@
         "url": "https://github.com/casual-simulation/casualos/issues"
     },
     "dependencies": {
-<<<<<<< HEAD
-        "@casual-simulation/causal-trees": "^1.3.0-alpha.9",
-=======
         "@casual-simulation/causal-trees": "^1.3.0",
->>>>>>> 5d23c214
         "@casual-simulation/crypto": "^1.2.2",
         "@casual-simulation/crypto-browser": "^1.2.2",
         "@types/socket.io-client": "^1.4.32",
