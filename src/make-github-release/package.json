--- conflicted
+++ resolved
@@ -1,10 +1,6 @@
 {
     "name": "@casual-simulation/make-github-release",
-<<<<<<< HEAD
-    "version": "1.3.0-alpha.9",
-=======
     "version": "1.3.0",
->>>>>>> 5d23c214
     "description": "A CLI to create a github release.",
     "keywords": [
         "cli",
